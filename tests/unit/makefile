--- conflicted
+++ resolved
@@ -81,13 +81,8 @@
 punit_tests: $(PAR_MAIN_OBJ) $(OBJECT_FILES) $(MFEM_LIB_FILE) $(CONFIG_MK) $(DATA_DIR)
 	$(CCC) $(PAR_MAIN_OBJ) $(OBJECT_FILES) $(MFEM_LINK_FLAGS) $(MFEM_LIBS) -o $(@)
 
-<<<<<<< HEAD
-ceed_tests: $(CEED_MAIN_OBJ) $(MFEM_LIB_FILE) $(CONFIG_MK) $(DATA_DIR)
-	$(CCC) $(CEED_MAIN_OBJ) $(MFEM_LINK_FLAGS) $(MFEM_LIBS) -o $(@)
-=======
 cunit_tests: $(CUDA_MAIN_OBJ) $(OBJECT_FILES) $(MFEM_LIB_FILE) $(CONFIG_MK) $(DATA_DIR)
 	$(CCC) $(CUDA_MAIN_OBJ) $(OBJECT_FILES) $(MFEM_LINK_FLAGS) $(MFEM_LIBS) -o $(@)
->>>>>>> 27acd4f5
 
 # Note: in this rule, we always use the full path to the source file as a
 # workaround for an issue with coveralls.
