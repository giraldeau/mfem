--- conflicted
+++ resolved
@@ -31,13 +31,19 @@
 //
 // Compile with: make pmesh-optimizer
 //
-<<<<<<< HEAD
+////////////////////////////////////////////////////////////////////////////////
 // GPU runs
-// Kershaw 2D
-// make pmesh-optimizer;mpirun -np 4 pmesh-optimizer -m quad.mesh -o 2 -mid 2 -tid 1 -ni 300 -ls 4 -bnd -qt 1 -qo 8 -bm -vl 2 -st 0 -rs 1
-// Kershaw 3D
-// make pmesh-optimizer;mpirun -np 4 pmesh-optimizer -m hex.mesh -o 2 -mid 301 -tid 1 -ni 300 -ls 4 -bnd -qt 1 -qo 8 -bm -vl 2 -st 0 -rs 1
-=======
+//   Kershaw 2D
+//     mpirun -np 4 pmesh-optimizer -m quad.mesh -o 2 -mid 2 -tid 1 -ni 300 -ls 4 -bnd -qt 1 -qo 8 -bm -vl 2 -st 0 -rs 1
+//
+//   Kershaw 3D
+//     mpirun -np 4 pmesh-optimizer -m hex.mesh -o 2 -mid 301 -tid 1 -ni 300 -ls 4 -bnd -qt 1 -qo 8 -bm -vl 2 -st 0 -rs 1
+//
+//   Stretch/Rotate 2D
+//     mpirun -np 4 pmesh-optimizer -m quad.mesh -o 2 -mid 2 -tid 1 -ni 300 -ls 4 -bnd -qt 1 -qo 8 -bm -vl 2 -st 0 -rs 2 -bm_id 2
+//     mpirun -np 4 pmesh-optimizer -m hex.mesh -o 2 -mid 301 -tid 1 -ni 300 -ls 4 -bnd -qt 1 -qo 8 -bm -vl 2 -st 0 -rs 2 -bm_id 2
+////////////////////////////////////////////////////////////////////////////////
+//
 // Sample runs:
 //   Adapted analytic shape:
 //     mpirun -np 4 pmesh-optimizer -m square01.mesh -o 2 -rs 2 -mid 2 -tid 4 -ni 200 -bnd -qt 1 -qo 8
@@ -103,12 +109,7 @@
 //     mpirun -np 4 pmesh-optimizer -m jagged.mesh -o 2 -mid 22 -tid 1 -ni 50 -li 50 -qo 4 -fd -vl 1
 //   3D untangling (the mesh is in the mfem/data GitHub repository):
 //   * mpirun -np 4 pmesh-optimizer -m ../../../mfem_data/cube-holes-inv.mesh -o 3 -mid 313 -tid 1 -rtol 1e-5 -li 50 -qo 4 -fd -vl 1
->>>>>>> 4bcbff0a
 //
-// Stretch/Rotate 2D
-// make pmesh-optimizer;mpirun -np 4 pmesh-optimizer -m quad.mesh -o 2 -mid 2 -tid 1 -ni 300 -ls 4 -bnd -qt 1 -qo 8 -bm -vl 2 -st 0 -rs 2 -bm_id 2
-// 3D
-// make pmesh-optimizer;mpirun -np 4 pmesh-optimizer -m hex.mesh -o 2 -mid 301 -tid 1 -ni 300 -ls 4 -bnd -qt 1 -qo 8 -bm -vl 2 -st 0 -rs 2 -bm_id 2
 
 #include "mfem.hpp"
 #include "../common/mfem-common.hpp"
@@ -160,15 +161,12 @@
    bool exactaction      = false;
    const char *devopt    = "cpu";
    bool pa               = false;
-<<<<<<< HEAD
-   bool benchmark       = false;
+   int n_hr_iter         = 5;
+   int n_h_iter          = 1;
+   bool benchmark        = false;
    int  benchmarkid      = 1;
    double ls_scale       = 1.0;
-   int partition_type = 0;
-=======
-   int n_hr_iter         = 5;
-   int n_h_iter          = 1;
->>>>>>> 4bcbff0a
+   int partition_type    = 0;
 
    // 2. Parse command-line options.
    OptionsParser args(argc, argv);
@@ -287,7 +285,11 @@
                   "Device configuration string, see Device::Configure().");
    args.AddOption(&pa, "-pa", "--partial-assembly", "-no-pa",
                   "--no-partial-assembly", "Enable Partial Assembly.");
-<<<<<<< HEAD
+   args.AddOption(&n_hr_iter, "-nhr", "--n_hr_iter",
+                  "Number of hr-adaptivity iterations.");
+   args.AddOption(&n_h_iter, "-nh", "--n_h_iter",
+                  "Number of h-adaptivity iterations per r-adaptivity"
+                  "iteration.");
    args.AddOption(&benchmark, "-bm", "--benchmark", "-no-bm",
                   "--no-benchmark",
                   "Apply benchmark modification.");
@@ -304,13 +306,6 @@
                   "of zones in each direction, e.g., the number of zones in direction x\n\t"
                   "must be divisible by the number of MPI tasks in direction x.\n\t"
                   "Available options: 11, 21, 111, 211, 221, 311, 321, 322, 432.");
-=======
-   args.AddOption(&n_hr_iter, "-nhr", "--n_hr_iter",
-                  "Number of hr-adaptivity iterations.");
-   args.AddOption(&n_h_iter, "-nh", "--n_h_iter",
-                  "Number of h-adaptivity iterations per r-adaptivity"
-                  "iteration.");
->>>>>>> 4bcbff0a
    args.Parse();
    if (!args.Good())
    {
@@ -331,7 +326,7 @@
 #warning quad_order set from command line
    // quad_order = mesh_poly_deg + 4;
    // quad_order = 8;
-   // quad_order = mesh_poly_deg*2;
+   // quad_order = mesh_poly_deg * 2;
 
    // 3. Initialize and refine the starting mesh.
    Mesh *mesh = new Mesh(mesh_file, 1, 1, false);
@@ -348,11 +343,7 @@
       cout << endl;
    }
 
-<<<<<<< HEAD
-=======
    if (hradaptivity) { mesh->EnsureNCMesh(); }
-   ParMesh *pmesh = new ParMesh(MPI_COMM_WORLD, *mesh);
->>>>>>> 4bcbff0a
 
    // Parallel partitioning of the mesh.
    ParMesh *pmesh = nullptr;
@@ -1242,22 +1233,6 @@
       solver.SetAdaptiveLinRtol(solver_art_type, 0.5, 0.9);
    }
    solver.SetPrintLevel(verbosity_level >= 1 ? 1 : -1);
-<<<<<<< HEAD
-   solver.SetOperator(a);
-   TimeSolver.Start();
-   solver.Mult(b, x.GetTrueVector());
-   TimeSolver.Stop();
-   x.SetFromTrueVector();
-
-   const double solvertime = TimeSolver.RealTime(),
-                vectortime = solver.GetAssembleElementVectorTime(),
-                gradtime   = solver.GetAssembleElementGradTime(),
-                prectime   = solver.GetPrecMultTime(),
-                processnewstatetime = solver.GetProcessNewStateTime(),
-                scalefactortime = solver.GetComputeScalingTime();
-
-   if (myid == 0 && solver.GetConverged() == false)
-=======
 
    // hr-adaptivity solver.
    // If hr-adaptivity is disabled, r-adaptivity is done once using the
@@ -1266,18 +1241,35 @@
    // "h_per_r_iter" iterations of h-adaptivity after each r-adaptivity.
    // The solver terminates if an h-adaptivity iteration does not modify
    // any element in the mesh.
-   TMOPHRSolver hr_solver(*pmesh, a, solver,
+   /*TMOPHRSolver hr_solver(*pmesh, a, solver,
                           x, move_bnd, hradaptivity,
                           mesh_poly_deg, h_metric_id,
                           n_hr_iter, n_h_iter);
    hr_solver.AddGridFunctionForUpdate(&x0);
    if (adapt_lim_const > 0.)
->>>>>>> 4bcbff0a
    {
       hr_solver.AddGridFunctionForUpdate(&zeta_0);
       hr_solver.AddFESpaceForUpdate(&ind_fes);
    }
-   hr_solver.Mult();
+   hr_solver.Mult();*/
+
+   solver.SetOperator(a);
+   TimeSolver.Start();
+   solver.Mult(b, x.GetTrueVector());
+   TimeSolver.Stop();
+   x.SetFromTrueVector();
+
+   const double solvertime = TimeSolver.RealTime(),
+                vectortime = solver.GetAssembleElementVectorTime(),
+                gradtime   = solver.GetAssembleElementGradTime(),
+                prectime   = solver.GetPrecMultTime(),
+                processnewstatetime = solver.GetProcessNewStateTime(),
+                scalefactortime = solver.GetComputeScalingTime();
+
+   if (myid == 0 && solver.GetConverged() == false)
+   {
+      cout << "Nonlinear solver: rtol = " << solver_rtol << " not achieved.\n";
+   }
 
    MPI_Barrier(MPI_COMM_WORLD);
    int NDofs = x.ParFESpace()->GlobalTrueVSize()/pmesh->Dimension(),
