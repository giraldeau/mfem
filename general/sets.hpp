--- conflicted
+++ resolved
@@ -35,12 +35,8 @@
    /// Create an integer set from C-array 'p' of 'n' integers.
    IntegerSet(const int n, const int *p) { Recreate(n, p); }
 
-<<<<<<< HEAD
+   /// Return the size of the set.
    int Size() const { return me.Size(); }
-=======
-   /// Return the size of the set.
-   int Size() { return me.Size(); }
->>>>>>> bf542247
 
    /// Return a reference to the sorted array of all the set entries.
    operator Array<int>& () { return me; }
@@ -54,13 +50,10 @@
    /// Return 1 if the sets are equal and 0 otherwise.
    int operator==(IntegerSet &s);
 
-<<<<<<< HEAD
    inline const int & operator[](int i) const { return me[i]; }
 
-=======
    /** @brief Create an integer set from C-array 'p' of 'n' integers.
        Overwrites any existing set data. */
->>>>>>> bf542247
    void Recreate(const int n, const int *p);
 };
 
@@ -72,12 +65,8 @@
 
 public:
 
-<<<<<<< HEAD
+   /// Return the number of integer sets in the list.
    int Size() const { return TheList.Size(); }
-=======
-   /// Return the number of integer sets in the list.
-   int Size() { return TheList.Size(); }
->>>>>>> bf542247
 
    /// Return the value of the first element of the ith set.
    int PickElementInSet(int i) { return TheList[i]->PickElement(); }
