--- conflicted
+++ resolved
@@ -2213,11 +2213,7 @@
 #endif
    }
 
-<<<<<<< HEAD
-   ~VectorMassIntegrator()
-=======
    virtual ~VectorMassIntegrator()
->>>>>>> 9087c489
    {
 #ifdef MFEM_USE_CEED
       delete ceedDataPtr;
@@ -2623,11 +2619,7 @@
 #endif
    }
 
-<<<<<<< HEAD
-   ~VectorDiffusionIntegrator()
-=======
    virtual ~VectorDiffusionIntegrator()
->>>>>>> 9087c489
    {
 #ifdef MFEM_USE_CEED
       delete ceedDataPtr;
