--- conflicted
+++ resolved
@@ -1986,15 +1986,12 @@
 
    static const IntegrationRule &GetRule(const FiniteElement &trial_fe,
                                          const FiniteElement &test_fe);
-<<<<<<< HEAD
 
    void SetupPA(const FiniteElementSpace &fes);
 
 #ifdef MFEM_USE_CEED
    CeedData * GetCeedData() { return ceedDataPtr; }
 #endif
-=======
->>>>>>> de4a24b0
 };
 
 /** Class for local mass matrix assembling a(u,v) := (Q u, v) */
@@ -2209,14 +2206,7 @@
    virtual void AssembleDiagonalPA(Vector &diag);
    virtual void AssembleDiagonalMF(Vector &diag);
    virtual void AddMultPA(const Vector &x, Vector &y) const;
-<<<<<<< HEAD
-
-#ifdef MFEM_USE_CEED
-   CeedData * GetCeedData() { return ceedDataPtr; }
-#endif
-=======
    virtual void AddMultMF(const Vector &x, Vector &y) const;
->>>>>>> de4a24b0
 };
 
 
@@ -2610,14 +2600,7 @@
    virtual void AssembleDiagonalPA(Vector &diag);
    virtual void AssembleDiagonalMF(Vector &diag);
    virtual void AddMultPA(const Vector &x, Vector &y) const;
-<<<<<<< HEAD
-
-#ifdef MFEM_USE_CEED
-   CeedData * GetCeedData() { return ceedDataPtr; }
-#endif
-=======
    virtual void AddMultMF(const Vector &x, Vector &y) const;
->>>>>>> de4a24b0
 };
 
 /** Integrator for the linear elasticity form:
