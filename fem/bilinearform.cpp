// Copyright (c) 2010-2020, Lawrence Livermore National Security, LLC. Produced
// at the Lawrence Livermore National Laboratory. All Rights reserved. See files
// LICENSE and NOTICE for details. LLNL-CODE-806117.
//
// This file is part of the MFEM library. For more information and source code
// availability visit https://mfem.org.
//
// MFEM is free software; you can redistribute it and/or modify it under the
// terms of the BSD-3 license. We welcome feedback and contributions, see file
// CONTRIBUTING.md for details.

// Implementation of class BilinearForm

#include "fem.hpp"
#include "../general/device.hpp"
#include <cmath>

namespace mfem
{

void BilinearForm::AllocMat()
{
   if (static_cond) { return; }

   if (precompute_sparsity == 0 || fes->GetVDim() > 1)
   {
      mat = new SparseMatrix(height);
      return;
   }

   const Table &elem_dof = fes->GetElementToDofTable();
   Table dof_dof;

   if (fbfi.Size() > 0)
   {
      // the sparsity pattern is defined from the map: face->element->dof
      Table face_dof, dof_face;
      {
         Table *face_elem = fes->GetMesh()->GetFaceToElementTable();
         mfem::Mult(*face_elem, elem_dof, face_dof);
         delete face_elem;
      }
      Transpose(face_dof, dof_face, height);
      mfem::Mult(dof_face, face_dof, dof_dof);
   }
   else
   {
      // the sparsity pattern is defined from the map: element->dof
      Table dof_elem;
      Transpose(elem_dof, dof_elem, height);
      mfem::Mult(dof_elem, elem_dof, dof_dof);
   }

   dof_dof.SortRows();

   int *I = dof_dof.GetI();
   int *J = dof_dof.GetJ();
   double *data = Memory<double>(I[height]);

   mat = new SparseMatrix(I, J, data, height, height, true, true, true);
   *mat = 0.0;

   dof_dof.LoseData();
}

BilinearForm::BilinearForm(FiniteElementSpace * f)
   : Matrix (f->GetVSize())
{
   fes = f;
   sequence = f->GetSequence();
   mat = mat_e = NULL;
   extern_bfs = 0;
   element_matrices = NULL;
   static_cond = NULL;
   hybridization = NULL;
   precompute_sparsity = 0;
   diag_policy = DIAG_KEEP;

   assembly = AssemblyLevel::LEGACYFULL;
   batch = 1;
   ext = NULL;
}

BilinearForm::BilinearForm (FiniteElementSpace * f, BilinearForm * bf, int ps)
   : Matrix (f->GetVSize())
{
   fes = f;
   sequence = f->GetSequence();
   mat_e = NULL;
   extern_bfs = 1;
   element_matrices = NULL;
   static_cond = NULL;
   hybridization = NULL;
   precompute_sparsity = ps;
   diag_policy = DIAG_KEEP;

   assembly = AssemblyLevel::LEGACYFULL;
   batch = 1;
   ext = NULL;

   // Copy the pointers to the integrators
   dbfi = bf->dbfi;

   bbfi = bf->bbfi;
   bbfi_marker = bf->bbfi_marker;

   fbfi = bf->fbfi;

   bfbfi = bf->bfbfi;
   bfbfi_marker = bf->bfbfi_marker;

   AllocMat();
}

void BilinearForm::SetAssemblyLevel(AssemblyLevel assembly_level)
{
   if (ext)
   {
      MFEM_ABORT("the assembly level has already been set!");
   }
   assembly = assembly_level;
   switch (assembly)
   {
      case AssemblyLevel::LEGACYFULL:
         break;
      case AssemblyLevel::FULL:
         ext = new FABilinearFormExtension(this);
         break;
      case AssemblyLevel::ELEMENT:
         ext = new EABilinearFormExtension(this);
         break;
      case AssemblyLevel::PARTIAL:
         ext = new PABilinearFormExtension(this);
         break;
      case AssemblyLevel::NONE:
         mfem_error("Matrix-free action not supported yet... stay tuned!");
         // ext = new MFBilinearFormExtension(this);
         break;
      default:
         mfem_error("Unknown assembly level");
   }
}

void BilinearForm::EnableStaticCondensation()
{
   delete static_cond;
   if (assembly != AssemblyLevel::LEGACYFULL)
   {
      static_cond = NULL;
      MFEM_WARNING("Static condensation not supported for this assembly level");
      return;
   }
   static_cond = new StaticCondensation(fes);
   if (static_cond->ReducesTrueVSize())
   {
      bool symmetric = false;      // TODO
      bool block_diagonal = false; // TODO
      static_cond->Init(symmetric, block_diagonal);
   }
   else
   {
      delete static_cond;
      static_cond = NULL;
   }
}

void BilinearForm::EnableHybridization(FiniteElementSpace *constr_space,
                                       BilinearFormIntegrator *constr_integ,
                                       const Array<int> &ess_tdof_list)
{
   delete hybridization;
   if (assembly != AssemblyLevel::LEGACYFULL)
   {
      delete constr_integ;
      hybridization = NULL;
      MFEM_WARNING("Hybridization not supported for this assembly level");
      return;
   }
   hybridization = new Hybridization(fes, constr_space);
   hybridization->SetConstraintIntegrator(constr_integ);
   hybridization->Init(ess_tdof_list);
}

void BilinearForm::UseSparsity(int *I, int *J, bool isSorted)
{
   if (static_cond) { return; }

   if (mat)
   {
      if (mat->Finalized() && mat->GetI() == I && mat->GetJ() == J)
      {
         return; // mat is already using the given sparsity
      }
      delete mat;
   }
   height = width = fes->GetVSize();
   mat = new SparseMatrix(I, J, NULL, height, width, false, true, isSorted);
}

void BilinearForm::UseSparsity(SparseMatrix &A)
{
   MFEM_ASSERT(A.Height() == fes->GetVSize() && A.Width() == fes->GetVSize(),
               "invalid matrix A dimensions: "
               << A.Height() << " x " << A.Width());
   MFEM_ASSERT(A.Finalized(), "matrix A must be Finalized");

   UseSparsity(A.GetI(), A.GetJ(), A.ColumnsAreSorted());
}

double& BilinearForm::Elem (int i, int j)
{
   return mat -> Elem(i,j);
}

const double& BilinearForm::Elem (int i, int j) const
{
   return mat -> Elem(i,j);
}

MatrixInverse * BilinearForm::Inverse() const
{
   return mat -> Inverse();
}

void BilinearForm::Finalize (int skip_zeros)
{
   if (assembly == AssemblyLevel::LEGACYFULL)
   {
      if (!static_cond) { mat->Finalize(skip_zeros); }
      if (mat_e) { mat_e->Finalize(skip_zeros); }
      if (static_cond) { static_cond->Finalize(); }
      if (hybridization) { hybridization->Finalize(); }
   }
}

void BilinearForm::AddDomainIntegrator(BilinearFormIntegrator *bfi)
{
   dbfi.Append(bfi);
}

void BilinearForm::AddBoundaryIntegrator (BilinearFormIntegrator * bfi)
{
   bbfi.Append (bfi);
   bbfi_marker.Append(NULL); // NULL marker means apply everywhere
}

void BilinearForm::AddBoundaryIntegrator (BilinearFormIntegrator * bfi,
                                          Array<int> &bdr_marker)
{
   bbfi.Append (bfi);
   bbfi_marker.Append(&bdr_marker);
}

void BilinearForm::AddInteriorFaceIntegrator (BilinearFormIntegrator * bfi)
{
   fbfi.Append (bfi);
}

void BilinearForm::AddBdrFaceIntegrator(BilinearFormIntegrator *bfi)
{
   bfbfi.Append(bfi);
   bfbfi_marker.Append(NULL); // NULL marker means apply everywhere
}

void BilinearForm::AddBdrFaceIntegrator(BilinearFormIntegrator *bfi,
                                        Array<int> &bdr_marker)
{
   bfbfi.Append(bfi);
   bfbfi_marker.Append(&bdr_marker);
}

void BilinearForm::ComputeElementMatrix(int i, DenseMatrix &elmat)
{
   if (element_matrices)
   {
      elmat.SetSize(element_matrices->SizeI(), element_matrices->SizeJ());
      elmat = element_matrices->GetData(i);
      return;
   }

   if (dbfi.Size())
   {
      const FiniteElement &fe = *fes->GetFE(i);
      ElementTransformation *eltrans = fes->GetElementTransformation(i);
      dbfi[0]->AssembleElementMatrix(fe, *eltrans, elmat);
      for (int k = 1; k < dbfi.Size(); k++)
      {
         dbfi[k]->AssembleElementMatrix(fe, *eltrans, elemmat);
         elmat += elemmat;
      }
   }
   else
   {
      fes->GetElementVDofs(i, vdofs);
      elmat.SetSize(vdofs.Size());
      elmat = 0.0;
   }
}

void BilinearForm::ComputeBdrElementMatrix(int i, DenseMatrix &elmat)
{
   if (bbfi.Size())
   {
      const FiniteElement &be = *fes->GetBE(i);
      ElementTransformation *eltrans = fes->GetBdrElementTransformation(i);
      bbfi[0]->AssembleElementMatrix(be, *eltrans, elmat);
      for (int k = 1; k < bbfi.Size(); k++)
      {
         bbfi[k]->AssembleElementMatrix(be, *eltrans, elemmat);
         elmat += elemmat;
      }
   }
   else
   {
      fes->GetBdrElementVDofs(i, vdofs);
      elmat.SetSize(vdofs.Size());
      elmat = 0.0;
   }
}

void BilinearForm::AssembleElementMatrix(
   int i, const DenseMatrix &elmat, int skip_zeros)
{
   AssembleElementMatrix(i, elmat, vdofs, skip_zeros);
}

void BilinearForm::AssembleElementMatrix(
   int i, const DenseMatrix &elmat, Array<int> &vdofs, int skip_zeros)
{
   fes->GetElementVDofs(i, vdofs);
   if (static_cond)
   {
      static_cond->AssembleMatrix(i, elmat);
   }
   else
   {
      if (mat == NULL)
      {
         AllocMat();
      }
      mat->AddSubMatrix(vdofs, vdofs, elmat, skip_zeros);
      if (hybridization)
      {
         hybridization->AssembleMatrix(i, elmat);
      }
   }
}

void BilinearForm::AssembleBdrElementMatrix(
   int i, const DenseMatrix &elmat, int skip_zeros)
{
   AssembleBdrElementMatrix(i, elmat, vdofs, skip_zeros);
}

void BilinearForm::AssembleBdrElementMatrix(
   int i, const DenseMatrix &elmat, Array<int> &vdofs, int skip_zeros)
{
   fes->GetBdrElementVDofs(i, vdofs);
   if (static_cond)
   {
      static_cond->AssembleBdrMatrix(i, elmat);
   }
   else
   {
      if (mat == NULL)
      {
         AllocMat();
      }
      mat->AddSubMatrix(vdofs, vdofs, elmat, skip_zeros);
      if (hybridization)
      {
         hybridization->AssembleBdrMatrix(i, elmat);
      }
   }
}

void BilinearForm::Assemble(int skip_zeros)
{
   if (ext)
   {
      ext->Assemble();
      return;
   }

   ElementTransformation *eltrans;
   Mesh *mesh = fes -> GetMesh();
   DenseMatrix elmat, *elmat_p;

   if (mat == NULL)
   {
      AllocMat();
   }

#ifdef MFEM_USE_LEGACY_OPENMP
   int free_element_matrices = 0;
   if (!element_matrices)
   {
      ComputeElementMatrices();
      free_element_matrices = 1;
   }
#endif

   if (dbfi.Size())
   {
      for (int i = 0; i < fes -> GetNE(); i++)
      {
         fes->GetElementVDofs(i, vdofs);
         if (element_matrices)
         {
            elmat_p = &(*element_matrices)(i);
         }
         else
         {
            const FiniteElement &fe = *fes->GetFE(i);
            eltrans = fes->GetElementTransformation(i);
            dbfi[0]->AssembleElementMatrix(fe, *eltrans, elmat);
            for (int k = 1; k < dbfi.Size(); k++)
            {
               dbfi[k]->AssembleElementMatrix(fe, *eltrans, elemmat);
               elmat += elemmat;
            }
            elmat_p = &elmat;
         }
         if (static_cond)
         {
            static_cond->AssembleMatrix(i, *elmat_p);
         }
         else
         {
            mat->AddSubMatrix(vdofs, vdofs, *elmat_p, skip_zeros);
            if (hybridization)
            {
               hybridization->AssembleMatrix(i, *elmat_p);
            }
         }
      }
   }

   if (bbfi.Size())
   {
      // Which boundary attributes need to be processed?
      Array<int> bdr_attr_marker(mesh->bdr_attributes.Size() ?
                                 mesh->bdr_attributes.Max() : 0);
      bdr_attr_marker = 0;
      for (int k = 0; k < bbfi.Size(); k++)
      {
         if (bbfi_marker[k] == NULL)
         {
            bdr_attr_marker = 1;
            break;
         }
         Array<int> &bdr_marker = *bbfi_marker[k];
         MFEM_ASSERT(bdr_marker.Size() == bdr_attr_marker.Size(),
                     "invalid boundary marker for boundary integrator #"
                     << k << ", counting from zero");
         for (int i = 0; i < bdr_attr_marker.Size(); i++)
         {
            bdr_attr_marker[i] |= bdr_marker[i];
         }
      }

      for (int i = 0; i < fes -> GetNBE(); i++)
      {
         const int bdr_attr = mesh->GetBdrAttribute(i);
         if (bdr_attr_marker[bdr_attr-1] == 0) { continue; }

         const FiniteElement &be = *fes->GetBE(i);
         fes -> GetBdrElementVDofs (i, vdofs);
         eltrans = fes -> GetBdrElementTransformation (i);
         int k = 0;
         for (; k < bbfi.Size(); k++)
         {
            if (bbfi_marker[k] &&
                (*bbfi_marker[k])[bdr_attr-1] == 0) { continue; }

            bbfi[k]->AssembleElementMatrix(be, *eltrans, elmat);
            k++;
            break;
         }
         for (; k < bbfi.Size(); k++)
         {
            if (bbfi_marker[k] &&
                (*bbfi_marker[k])[bdr_attr-1] == 0) { continue; }

            bbfi[k]->AssembleElementMatrix(be, *eltrans, elemmat);
            elmat += elemmat;
         }
         if (!static_cond)
         {
            mat->AddSubMatrix(vdofs, vdofs, elmat, skip_zeros);
            if (hybridization)
            {
               hybridization->AssembleBdrMatrix(i, elmat);
            }
         }
         else
         {
            static_cond->AssembleBdrMatrix(i, elmat);
         }
      }
   }

   if (fbfi.Size())
   {
      FaceElementTransformations *tr;
      Array<int> vdofs2;

      int nfaces = mesh->GetNumFaces();
      for (int i = 0; i < nfaces; i++)
      {
         tr = mesh -> GetInteriorFaceTransformations (i);
         if (tr != NULL)
         {
            fes -> GetElementVDofs (tr -> Elem1No, vdofs);
            fes -> GetElementVDofs (tr -> Elem2No, vdofs2);
            vdofs.Append (vdofs2);
            for (int k = 0; k < fbfi.Size(); k++)
            {
               fbfi[k] -> AssembleFaceMatrix (*fes -> GetFE (tr -> Elem1No),
                                              *fes -> GetFE (tr -> Elem2No),
                                              *tr, elemmat);
               mat -> AddSubMatrix (vdofs, vdofs, elemmat, skip_zeros);
            }
         }
      }
   }

   if (bfbfi.Size())
   {
      FaceElementTransformations *tr;
      const FiniteElement *fe1, *fe2;

      // Which boundary attributes need to be processed?
      Array<int> bdr_attr_marker(mesh->bdr_attributes.Size() ?
                                 mesh->bdr_attributes.Max() : 0);
      bdr_attr_marker = 0;
      for (int k = 0; k < bfbfi.Size(); k++)
      {
         if (bfbfi_marker[k] == NULL)
         {
            bdr_attr_marker = 1;
            break;
         }
         Array<int> &bdr_marker = *bfbfi_marker[k];
         MFEM_ASSERT(bdr_marker.Size() == bdr_attr_marker.Size(),
                     "invalid boundary marker for boundary face integrator #"
                     << k << ", counting from zero");
         for (int i = 0; i < bdr_attr_marker.Size(); i++)
         {
            bdr_attr_marker[i] |= bdr_marker[i];
         }
      }

      for (int i = 0; i < fes -> GetNBE(); i++)
      {
         const int bdr_attr = mesh->GetBdrAttribute(i);
         if (bdr_attr_marker[bdr_attr-1] == 0) { continue; }

         tr = mesh -> GetBdrFaceTransformations (i);
         if (tr != NULL)
         {
            fes -> GetElementVDofs (tr -> Elem1No, vdofs);
            fe1 = fes -> GetFE (tr -> Elem1No);
            // The fe2 object is really a dummy and not used on the boundaries,
            // but we can't dereference a NULL pointer, and we don't want to
            // actually make a fake element.
            fe2 = fe1;
            for (int k = 0; k < bfbfi.Size(); k++)
            {
               if (bfbfi_marker[k] &&
                   (*bfbfi_marker[k])[bdr_attr-1] == 0) { continue; }

               bfbfi[k] -> AssembleFaceMatrix (*fe1, *fe2, *tr, elemmat);
               mat -> AddSubMatrix (vdofs, vdofs, elemmat, skip_zeros);
            }
         }
      }
   }

#ifdef MFEM_USE_LEGACY_OPENMP
   if (free_element_matrices)
   {
      FreeElementMatrices();
   }
#endif
}

void BilinearForm::ConformingAssemble()
{
   // Do not remove zero entries to preserve the symmetric structure of the
   // matrix which in turn will give rise to symmetric structure in the new
   // matrix. This ensures that subsequent calls to EliminateRowCol will work
   // correctly.
   Finalize(0);
   MFEM_ASSERT(mat, "the BilinearForm is not assembled");

   const SparseMatrix *P = fes->GetConformingProlongation();
   if (!P) { return; } // conforming mesh

   SparseMatrix *R = Transpose(*P);
   SparseMatrix *RA = mfem::Mult(*R, *mat);
   delete mat;
   if (mat_e)
   {
      SparseMatrix *RAe = mfem::Mult(*R, *mat_e);
      delete mat_e;
      mat_e = RAe;
   }
   delete R;
   mat = mfem::Mult(*RA, *P);
   delete RA;
   if (mat_e)
   {
      SparseMatrix *RAeP = mfem::Mult(*mat_e, *P);
      delete mat_e;
      mat_e = RAeP;
   }

   height = mat->Height();
   width = mat->Width();
}

void BilinearForm::AssembleDiagonal(Vector &diag) const
{
   if (ext)
   {
      MFEM_ASSERT(diag.Size() == fes->GetTrueVSize(),
                  "Vector for holding diagonal has wrong size!");
      const Operator *P = fes->GetProlongationMatrix();
<<<<<<< HEAD
=======
      // For an AMR mesh, a convergent diagonal is assembled with |P^T| d_e,
      // where |P^T| has the entry-wise absolute values of the conforming
      // prolongation transpose operator.
>>>>>>> 4b0d5431
      if (P && !fes->Conforming())
      {
         Vector local_diag(P->Height());
         ext->AssembleDiagonal(local_diag);
         const SparseMatrix *SP = dynamic_cast<const SparseMatrix*>(P);
#ifdef MFEM_USE_MPI
         const HypreParMatrix *HP = dynamic_cast<const HypreParMatrix*>(P);
#endif
         if (SP)
         {
            SP->AbsMultTranspose(local_diag, diag);
         }
#ifdef MFEM_USE_MPI
         else if (HP)
         {
            HP->AbsMultTranspose(1.0, local_diag, 0.0, diag);
         }
#endif
         else
         {
            MFEM_ABORT("Prolongation matrix has unexpected type.");
         }
         return;
      }
      if (!IsIdentityProlongation(P))
      {
         Vector local_diag(P->Height());
         ext->AssembleDiagonal(local_diag);
         P->MultTranspose(local_diag, diag);
      }
      else
      {
         ext->AssembleDiagonal(diag);
      }
   }
   else
   {
      mat->GetDiag(diag);
   }
}

void BilinearForm::FormLinearSystem(const Array<int> &ess_tdof_list, Vector &x,
                                    Vector &b, OperatorHandle &A, Vector &X,
                                    Vector &B, int copy_interior)
{
   if (ext)
   {
      ext->FormLinearSystem(ess_tdof_list, x, b, A, X, B, copy_interior);
      return;
   }
   const SparseMatrix *P = fes->GetConformingProlongation();
   FormSystemMatrix(ess_tdof_list, A);

   // Transform the system and perform the elimination in B, based on the
   // essential BC values from x. Restrict the BC part of x in X, and set the
   // non-BC part to zero. Since there is no good initial guess for the Lagrange
   // multipliers, set X = 0.0 for hybridization.
   if (static_cond)
   {
      // Schur complement reduction to the exposed dofs
      static_cond->ReduceSystem(x, b, X, B, copy_interior);
   }
   else if (!P) // conforming space
   {
      if (hybridization)
      {
         // Reduction to the Lagrange multipliers system
         EliminateVDofsInRHS(ess_tdof_list, x, b);
         hybridization->ReduceRHS(b, B);
         X.SetSize(B.Size());
         X = 0.0;
      }
      else
      {
         // A, X and B point to the same data as mat, x and b
         EliminateVDofsInRHS(ess_tdof_list, x, b);
         X.NewMemoryAndSize(x.GetMemory(), x.Size(), false);
         B.NewMemoryAndSize(b.GetMemory(), b.Size(), false);
         if (!copy_interior) { X.SetSubVectorComplement(ess_tdof_list, 0.0); }
      }
   }
   else // non-conforming space
   {
      if (hybridization)
      {
         // Reduction to the Lagrange multipliers system
         const SparseMatrix *R = fes->GetConformingRestriction();
         Vector conf_b(P->Width()), conf_x(P->Width());
         P->MultTranspose(b, conf_b);
         R->Mult(x, conf_x);
         EliminateVDofsInRHS(ess_tdof_list, conf_x, conf_b);
         R->MultTranspose(conf_b, b); // store eliminated rhs in b
         hybridization->ReduceRHS(conf_b, B);
         X.SetSize(B.Size());
         X = 0.0;
      }
      else
      {
         // Variational restriction with P
         const SparseMatrix *R = fes->GetConformingRestriction();
         B.SetSize(P->Width());
         P->MultTranspose(b, B);
         X.SetSize(R->Height());
         R->Mult(x, X);
         EliminateVDofsInRHS(ess_tdof_list, X, B);
         if (!copy_interior) { X.SetSubVectorComplement(ess_tdof_list, 0.0); }
      }
   }
}

void BilinearForm::FormSystemMatrix(const Array<int> &ess_tdof_list,
                                    OperatorHandle &A)
{
   if (ext)
   {
      ext->FormSystemMatrix(ess_tdof_list, A);
      return;
   }

   // Finish the matrix assembly and perform BC elimination, storing the
   // eliminated part of the matrix.
   if (static_cond)
   {
      if (!static_cond->HasEliminatedBC())
      {
         static_cond->SetEssentialTrueDofs(ess_tdof_list);
         static_cond->Finalize(); // finalize Schur complement (to true dofs)
         static_cond->EliminateReducedTrueDofs(diag_policy);
         static_cond->Finalize(); // finalize eliminated part
      }
      A.Reset(&static_cond->GetMatrix(), false);
   }
   else
   {
      if (!mat_e)
      {
         const SparseMatrix *P = fes->GetConformingProlongation();
         if (P) { ConformingAssemble(); }
         EliminateVDofs(ess_tdof_list, diag_policy);
         const int remove_zeros = 0;
         Finalize(remove_zeros);
      }
      if (hybridization)
      {
         A.Reset(&hybridization->GetMatrix(), false);
      }
      else
      {
         A.Reset(mat, false);
      }
   }
}

void BilinearForm::RecoverFEMSolution(const Vector &X,
                                      const Vector &b, Vector &x)
{
   if (ext)
   {
      ext->RecoverFEMSolution(X, b, x);
      return;
   }

   const SparseMatrix *P = fes->GetConformingProlongation();
   if (!P) // conforming space
   {
      if (static_cond)
      {
         // Private dofs back solve
         static_cond->ComputeSolution(b, X, x);
      }
      else if (hybridization)
      {
         // Primal unknowns recovery
         hybridization->ComputeSolution(b, X, x);
      }
      else
      {
         // X and x point to the same data

         // If the validity flags of X's Memory were changed (e.g. if it was
         // moved to device memory) then we need to tell x about that.
         x.SyncMemory(X);
      }
   }
   else // non-conforming space
   {
      if (static_cond)
      {
         // Private dofs back solve
         static_cond->ComputeSolution(b, X, x);
      }
      else if (hybridization)
      {
         // Primal unknowns recovery
         Vector conf_b(P->Width()), conf_x(P->Width());
         P->MultTranspose(b, conf_b);
         const SparseMatrix *R = fes->GetConformingRestriction();
         R->Mult(x, conf_x); // get essential b.c. from x
         hybridization->ComputeSolution(conf_b, X, conf_x);
         x.SetSize(P->Height());
         P->Mult(conf_x, x);
      }
      else
      {
         // Apply conforming prolongation
         x.SetSize(P->Height());
         P->Mult(X, x);
      }
   }
}

void BilinearForm::ComputeElementMatrices()
{
   if (element_matrices || dbfi.Size() == 0 || fes->GetNE() == 0)
   {
      return;
   }

   int num_elements = fes->GetNE();
   int num_dofs_per_el = fes->GetFE(0)->GetDof() * fes->GetVDim();

   element_matrices = new DenseTensor(num_dofs_per_el, num_dofs_per_el,
                                      num_elements);

   DenseMatrix tmp;
   IsoparametricTransformation eltrans;

#ifdef MFEM_USE_LEGACY_OPENMP
   #pragma omp parallel for private(tmp,eltrans)
#endif
   for (int i = 0; i < num_elements; i++)
   {
      DenseMatrix elmat(element_matrices->GetData(i),
                        num_dofs_per_el, num_dofs_per_el);
      const FiniteElement &fe = *fes->GetFE(i);
#ifdef MFEM_DEBUG
      if (num_dofs_per_el != fe.GetDof()*fes->GetVDim())
         mfem_error("BilinearForm::ComputeElementMatrices:"
                    " all elements must have same number of dofs");
#endif
      fes->GetElementTransformation(i, &eltrans);

      dbfi[0]->AssembleElementMatrix(fe, eltrans, elmat);
      for (int k = 1; k < dbfi.Size(); k++)
      {
         // note: some integrators may not be thread-safe
         dbfi[k]->AssembleElementMatrix(fe, eltrans, tmp);
         elmat += tmp;
      }
      elmat.ClearExternalData();
   }
}

void BilinearForm::EliminateEssentialBC(const Array<int> &bdr_attr_is_ess,
                                        const Vector &sol, Vector &rhs,
                                        DiagonalPolicy dpolicy)
{
   Array<int> ess_dofs, conf_ess_dofs;
   fes->GetEssentialVDofs(bdr_attr_is_ess, ess_dofs);

   if (fes->GetVSize() == height)
   {
      EliminateEssentialBCFromDofs(ess_dofs, sol, rhs, dpolicy);
   }
   else
   {
      fes->GetRestrictionMatrix()->BooleanMult(ess_dofs, conf_ess_dofs);
      EliminateEssentialBCFromDofs(conf_ess_dofs, sol, rhs, dpolicy);
   }
}

void BilinearForm::EliminateEssentialBC(const Array<int> &bdr_attr_is_ess,
                                        DiagonalPolicy dpolicy)
{
   Array<int> ess_dofs, conf_ess_dofs;
   fes->GetEssentialVDofs(bdr_attr_is_ess, ess_dofs);

   if (fes->GetVSize() == height)
   {
      EliminateEssentialBCFromDofs(ess_dofs, dpolicy);
   }
   else
   {
      fes->GetRestrictionMatrix()->BooleanMult(ess_dofs, conf_ess_dofs);
      EliminateEssentialBCFromDofs(conf_ess_dofs, dpolicy);
   }
}

void BilinearForm::EliminateEssentialBCDiag (const Array<int> &bdr_attr_is_ess,
                                             double value)
{
   Array<int> ess_dofs, conf_ess_dofs;
   fes->GetEssentialVDofs(bdr_attr_is_ess, ess_dofs);

   if (fes->GetVSize() == height)
   {
      EliminateEssentialBCFromDofsDiag(ess_dofs, value);
   }
   else
   {
      fes->GetRestrictionMatrix()->BooleanMult(ess_dofs, conf_ess_dofs);
      EliminateEssentialBCFromDofsDiag(conf_ess_dofs, value);
   }
}

void BilinearForm::EliminateVDofs(const Array<int> &vdofs,
                                  const Vector &sol, Vector &rhs,
                                  DiagonalPolicy dpolicy)
{
   for (int i = 0; i < vdofs.Size(); i++)
   {
      int vdof = vdofs[i];
      if ( vdof >= 0 )
      {
         mat -> EliminateRowCol (vdof, sol(vdof), rhs, dpolicy);
      }
      else
      {
         mat -> EliminateRowCol (-1-vdof, sol(-1-vdof), rhs, dpolicy);
      }
   }
}

void BilinearForm::EliminateVDofs(const Array<int> &vdofs,
                                  DiagonalPolicy dpolicy)
{
   if (mat_e == NULL)
   {
      mat_e = new SparseMatrix(height);
   }

   for (int i = 0; i < vdofs.Size(); i++)
   {
      int vdof = vdofs[i];
      if ( vdof >= 0 )
      {
         mat -> EliminateRowCol (vdof, *mat_e, dpolicy);
      }
      else
      {
         mat -> EliminateRowCol (-1-vdof, *mat_e, dpolicy);
      }
   }
}

void BilinearForm::EliminateEssentialBCFromDofs(
   const Array<int> &ess_dofs, const Vector &sol, Vector &rhs,
   DiagonalPolicy dpolicy)
{
   MFEM_ASSERT(ess_dofs.Size() == height, "incorrect dof Array size");
   MFEM_ASSERT(sol.Size() == height, "incorrect sol Vector size");
   MFEM_ASSERT(rhs.Size() == height, "incorrect rhs Vector size");

   for (int i = 0; i < ess_dofs.Size(); i++)
      if (ess_dofs[i] < 0)
      {
         mat -> EliminateRowCol (i, sol(i), rhs, dpolicy);
      }
}

void BilinearForm::EliminateEssentialBCFromDofs (const Array<int> &ess_dofs,
                                                 DiagonalPolicy dpolicy)
{
   MFEM_ASSERT(ess_dofs.Size() == height, "incorrect dof Array size");

   for (int i = 0; i < ess_dofs.Size(); i++)
      if (ess_dofs[i] < 0)
      {
         mat -> EliminateRowCol (i, dpolicy);
      }
}

void BilinearForm::EliminateEssentialBCFromDofsDiag (const Array<int> &ess_dofs,
                                                     double value)
{
   MFEM_ASSERT(ess_dofs.Size() == height, "incorrect dof Array size");

   for (int i = 0; i < ess_dofs.Size(); i++)
      if (ess_dofs[i] < 0)
      {
         mat -> EliminateRowColDiag (i, value);
      }
}

void BilinearForm::EliminateVDofsInRHS(
   const Array<int> &vdofs, const Vector &x, Vector &b)
{
   mat_e->AddMult(x, b, -1.);
   mat->PartMult(vdofs, x, b);
}

void BilinearForm::Mult(const Vector &x, Vector &y) const
{
   if (ext)
   {
      ext->Mult(x, y);
   }
   else
   {
      mat->Mult(x, y);
   }
}

void BilinearForm::Update(FiniteElementSpace *nfes)
{
   bool full_update;

   if (nfes && nfes != fes)
   {
      full_update = true;
      fes = nfes;
   }
   else
   {
      // Check for different size (e.g. assembled form on non-conforming space)
      // or different sequence number.
      full_update = (fes->GetVSize() != Height() ||
                     sequence < fes->GetSequence());
   }

   delete mat_e;
   mat_e = NULL;
   FreeElementMatrices();
   delete static_cond;
   static_cond = NULL;

   if (full_update)
   {
      delete mat;
      mat = NULL;
      delete hybridization;
      hybridization = NULL;
      sequence = fes->GetSequence();
   }
   else
   {
      if (mat) { *mat = 0.0; }
      if (hybridization) { hybridization->Reset(); }
   }

   height = width = fes->GetVSize();

   if (ext) { ext->Update(); }
}

void BilinearForm::SetDiagonalPolicy(DiagonalPolicy policy)
{
   diag_policy = policy;
}

BilinearForm::~BilinearForm()
{
   delete mat_e;
   delete mat;
   delete element_matrices;
   delete static_cond;
   delete hybridization;

   if (!extern_bfs)
   {
      int k;
      for (k=0; k < dbfi.Size(); k++) { delete dbfi[k]; }
      for (k=0; k < bbfi.Size(); k++) { delete bbfi[k]; }
      for (k=0; k < fbfi.Size(); k++) { delete fbfi[k]; }
      for (k=0; k < bfbfi.Size(); k++) { delete bfbfi[k]; }
   }

   delete ext;
}


MixedBilinearForm::MixedBilinearForm (FiniteElementSpace *tr_fes,
                                      FiniteElementSpace *te_fes)
   : Matrix(te_fes->GetVSize(), tr_fes->GetVSize())
{
   trial_fes = tr_fes;
   test_fes = te_fes;
   mat = NULL;
   mat_e = NULL;
   extern_bfs = 0;
   assembly = AssemblyLevel::LEGACYFULL;
   ext = NULL;
}

MixedBilinearForm::MixedBilinearForm (FiniteElementSpace *tr_fes,
                                      FiniteElementSpace *te_fes,
                                      MixedBilinearForm * mbf)
   : Matrix(te_fes->GetVSize(), tr_fes->GetVSize())
{
   trial_fes = tr_fes;
   test_fes = te_fes;
   mat = NULL;
   mat_e = NULL;
   extern_bfs = 1;
   ext = NULL;

   // Copy the pointers to the integrators
   dbfi = mbf->dbfi;
   bbfi = mbf->bbfi;
   tfbfi = mbf->tfbfi;
   btfbfi = mbf->btfbfi;

   bbfi_marker = mbf->bbfi_marker;
   btfbfi_marker = mbf->btfbfi_marker;

   assembly = AssemblyLevel::LEGACYFULL;
   ext = NULL;
}

void MixedBilinearForm::SetAssemblyLevel(AssemblyLevel assembly_level)
{
   if (ext)
   {
      MFEM_ABORT("the assembly level has already been set!");
   }
   assembly = assembly_level;
   switch (assembly)
   {
      case AssemblyLevel::LEGACYFULL:
         break;
      case AssemblyLevel::FULL:
         // ext = new FAMixedBilinearFormExtension(this);
         // Use the original BilinearForm implementation for now
         break;
      case AssemblyLevel::ELEMENT:
         mfem_error("Element assembly not supported yet... stay tuned!");
         // ext = new EAMixedBilinearFormExtension(this);
         break;
      case AssemblyLevel::PARTIAL:
         ext = new PAMixedBilinearFormExtension(this);
         break;
      case AssemblyLevel::NONE:
         mfem_error("Matrix-free action not supported yet... stay tuned!");
         // ext = new MFMixedBilinearFormExtension(this);
         break;
      default:
         mfem_error("Unknown assembly level");
   }
}

double & MixedBilinearForm::Elem (int i, int j)
{
   return (*mat)(i, j);
}

const double & MixedBilinearForm::Elem (int i, int j) const
{
   return (*mat)(i, j);
}

void MixedBilinearForm::Mult(const Vector & x, Vector & y) const
{
   y = 0.0;
   AddMult(x, y);
}

void MixedBilinearForm::AddMult(const Vector & x, Vector & y,
                                const double a) const
{
   if (ext)
   {
      ext->AddMult(x, y, a);
   }
   else
   {
      mat->AddMult(x, y, a);
   }
}

void MixedBilinearForm::MultTranspose(const Vector & x, Vector & y) const
{
   y = 0.0;
   AddMultTranspose(x, y);
}

void MixedBilinearForm::AddMultTranspose(const Vector & x, Vector & y,
                                         const double a) const
{
   if (ext)
   {
      ext->AddMultTranspose(x, y, a);
   }
   else
   {
      mat->AddMultTranspose(x, y, a);
   }
}

MatrixInverse * MixedBilinearForm::Inverse() const
{
   if (assembly != AssemblyLevel::LEGACYFULL)
   {
      MFEM_WARNING("MixedBilinearForm::Inverse not possible with this assembly level!");
      return NULL;
   }
   else
   {
      return mat -> Inverse ();
   }
}

void MixedBilinearForm::Finalize (int skip_zeros)
{
   if (assembly == AssemblyLevel::LEGACYFULL)
   {
      mat -> Finalize (skip_zeros);
   }
}

void MixedBilinearForm::GetBlocks(Array2D<SparseMatrix *> &blocks) const
{
   MFEM_VERIFY(trial_fes->GetOrdering() == Ordering::byNODES &&
               test_fes->GetOrdering() == Ordering::byNODES,
               "MixedBilinearForm::GetBlocks: both trial and test spaces "
               "must use Ordering::byNODES!");

   blocks.SetSize(test_fes->GetVDim(), trial_fes->GetVDim());

   mat->GetBlocks(blocks);
}

void MixedBilinearForm::AddDomainIntegrator (BilinearFormIntegrator * bfi)
{
   dbfi.Append (bfi);
}

void MixedBilinearForm::AddBoundaryIntegrator (BilinearFormIntegrator * bfi)
{
   bbfi.Append (bfi);
   bbfi_marker.Append(NULL); // NULL marker means apply everywhere
}

void MixedBilinearForm::AddBoundaryIntegrator (BilinearFormIntegrator * bfi,
                                               Array<int> &bdr_marker)
{
   bbfi.Append (bfi);
   bbfi_marker.Append(&bdr_marker);
}

void MixedBilinearForm::AddTraceFaceIntegrator (BilinearFormIntegrator * bfi)
{
   tfbfi.Append (bfi);
}

void MixedBilinearForm::AddBdrTraceFaceIntegrator(BilinearFormIntegrator *bfi)
{
   btfbfi.Append(bfi);
   btfbfi_marker.Append(NULL); // NULL marker means apply everywhere
}

void MixedBilinearForm::AddBdrTraceFaceIntegrator(BilinearFormIntegrator *bfi,
                                                  Array<int> &bdr_marker)
{
   btfbfi.Append(bfi);
   btfbfi_marker.Append(&bdr_marker);
}

void MixedBilinearForm::Assemble (int skip_zeros)
{
   if (ext)
   {
      ext->Assemble();
      return;
   }

   Array<int> tr_vdofs, te_vdofs;
   ElementTransformation *eltrans;
   DenseMatrix elemmat;

   Mesh *mesh = test_fes -> GetMesh();

   if (mat == NULL)
   {
      mat = new SparseMatrix(height, width);
   }

   if (dbfi.Size())
   {
      for (int i = 0; i < test_fes -> GetNE(); i++)
      {
         trial_fes -> GetElementVDofs (i, tr_vdofs);
         test_fes  -> GetElementVDofs (i, te_vdofs);
         eltrans = test_fes -> GetElementTransformation (i);
         for (int k = 0; k < dbfi.Size(); k++)
         {
            dbfi[k] -> AssembleElementMatrix2 (*trial_fes -> GetFE(i),
                                               *test_fes  -> GetFE(i),
                                               *eltrans, elemmat);
            mat -> AddSubMatrix (te_vdofs, tr_vdofs, elemmat, skip_zeros);
         }
      }
   }

   if (bbfi.Size())
   {
      // Which boundary attributes need to be processed?
      Array<int> bdr_attr_marker(mesh->bdr_attributes.Size() ?
                                 mesh->bdr_attributes.Max() : 0);
      bdr_attr_marker = 0;
      for (int k = 0; k < bbfi.Size(); k++)
      {
         if (bbfi_marker[k] == NULL)
         {
            bdr_attr_marker = 1;
            break;
         }
         Array<int> &bdr_marker = *bbfi_marker[k];
         MFEM_ASSERT(bdr_marker.Size() == bdr_attr_marker.Size(),
                     "invalid boundary marker for boundary integrator #"
                     << k << ", counting from zero");
         for (int i = 0; i < bdr_attr_marker.Size(); i++)
         {
            bdr_attr_marker[i] |= bdr_marker[i];
         }
      }

      for (int i = 0; i < test_fes -> GetNBE(); i++)
      {
         const int bdr_attr = mesh->GetBdrAttribute(i);
         if (bdr_attr_marker[bdr_attr-1] == 0) { continue; }

         trial_fes -> GetBdrElementVDofs (i, tr_vdofs);
         test_fes  -> GetBdrElementVDofs (i, te_vdofs);
         eltrans = test_fes -> GetBdrElementTransformation (i);
         for (int k = 0; k < bbfi.Size(); k++)
         {
            if (bbfi_marker[k] &&
                (*bbfi_marker[k])[bdr_attr-1] == 0) { continue; }

            bbfi[k] -> AssembleElementMatrix2 (*trial_fes -> GetBE(i),
                                               *test_fes  -> GetBE(i),
                                               *eltrans, elemmat);
            mat -> AddSubMatrix (te_vdofs, tr_vdofs, elemmat, skip_zeros);
         }
      }
   }

   if (tfbfi.Size())
   {
      FaceElementTransformations *ftr;
      Array<int> te_vdofs2;
      const FiniteElement *trial_face_fe, *test_fe1, *test_fe2;

      int nfaces = mesh->GetNumFaces();
      for (int i = 0; i < nfaces; i++)
      {
         ftr = mesh->GetFaceElementTransformations(i);
         trial_fes->GetFaceVDofs(i, tr_vdofs);
         test_fes->GetElementVDofs(ftr->Elem1No, te_vdofs);
         trial_face_fe = trial_fes->GetFaceElement(i);
         test_fe1 = test_fes->GetFE(ftr->Elem1No);
         if (ftr->Elem2No >= 0)
         {
            test_fes->GetElementVDofs(ftr->Elem2No, te_vdofs2);
            te_vdofs.Append(te_vdofs2);
            test_fe2 = test_fes->GetFE(ftr->Elem2No);
         }
         else
         {
            // The test_fe2 object is really a dummy and not used on the
            // boundaries, but we can't dereference a NULL pointer, and we don't
            // want to actually make a fake element.
            test_fe2 = test_fe1;
         }
         for (int k = 0; k < tfbfi.Size(); k++)
         {
            tfbfi[k]->AssembleFaceMatrix(*trial_face_fe, *test_fe1, *test_fe2,
                                         *ftr, elemmat);
            mat->AddSubMatrix(te_vdofs, tr_vdofs, elemmat, skip_zeros);
         }
      }
   }

   if (btfbfi.Size())
   {
      FaceElementTransformations *ftr;
      Array<int> te_vdofs2;
      const FiniteElement *trial_face_fe, *test_fe1, *test_fe2;

      // Which boundary attributes need to be processed?
      Array<int> bdr_attr_marker(mesh->bdr_attributes.Size() ?
                                 mesh->bdr_attributes.Max() : 0);
      bdr_attr_marker = 0;
      for (int k = 0; k < btfbfi.Size(); k++)
      {
         if (btfbfi_marker[k] == NULL)
         {
            bdr_attr_marker = 1;
            break;
         }
         Array<int> &bdr_marker = *btfbfi_marker[k];
         MFEM_ASSERT(bdr_marker.Size() == bdr_attr_marker.Size(),
                     "invalid boundary marker for boundary trace face integrator #"
                     << k << ", counting from zero");
         for (int i = 0; i < bdr_attr_marker.Size(); i++)
         {
            bdr_attr_marker[i] |= bdr_marker[i];
         }
      }

      for (int i = 0; i < trial_fes -> GetNBE(); i++)
      {
         const int bdr_attr = mesh->GetBdrAttribute(i);
         if (bdr_attr_marker[bdr_attr-1] == 0) { continue; }

         ftr = mesh->GetBdrFaceTransformations(i);
         if (ftr)
         {
            trial_fes->GetFaceVDofs(i, tr_vdofs);
            test_fes->GetElementVDofs(ftr->Elem1No, te_vdofs);
            trial_face_fe = trial_fes->GetFaceElement(i);
            test_fe1 = test_fes->GetFE(ftr->Elem1No);
            // The test_fe2 object is really a dummy and not used on the
            // boundaries, but we can't dereference a NULL pointer, and we don't
            // want to actually make a fake element.
            test_fe2 = test_fe1;
            for (int k = 0; k < btfbfi.Size(); k++)
            {
               if (btfbfi_marker[k] &&
                   (*btfbfi_marker[k])[bdr_attr-1] == 0) { continue; }

               btfbfi[k]->AssembleFaceMatrix(*trial_face_fe, *test_fe1, *test_fe2,
                                             *ftr, elemmat);
               mat->AddSubMatrix(te_vdofs, tr_vdofs, elemmat, skip_zeros);
            }
         }
      }
   }
}

void MixedBilinearForm::AssembleDiagonal_ADAt(const Vector &D,
                                              Vector &diag) const
{
   if (ext)
   {
      MFEM_ASSERT(diag.Size() == test_fes->GetTrueVSize(),
                  "Vector for holding diagonal has wrong size!");
      MFEM_ASSERT(D.Size() == trial_fes->GetTrueVSize(),
                  "Vector for holding diagonal has wrong size!");
      const Operator *P_trial = trial_fes->GetProlongationMatrix();
      const Operator *P_test = test_fes->GetProlongationMatrix();
      if (!IsIdentityProlongation(P_trial))
      {
         Vector local_D(P_trial->Height());
         P_trial->Mult(D, local_D);

         if (!IsIdentityProlongation(P_test))
         {
            Vector local_diag(P_test->Height());
            ext->AssembleDiagonal_ADAt(local_D, local_diag);
            P_test->MultTranspose(local_diag, diag);
         }
         else
         {
            ext->AssembleDiagonal_ADAt(local_D, diag);
         }
      }
      else
      {
         if (!IsIdentityProlongation(P_test))
         {
            Vector local_diag(P_test->Height());
            ext->AssembleDiagonal_ADAt(D, local_diag);
            P_test->MultTranspose(local_diag, diag);
         }
         else
         {
            ext->AssembleDiagonal_ADAt(D, diag);
         }
      }
   }
   else
   {
      MFEM_ABORT("Not implemented. Maybe assemble your bilinear form into a "
                 "matrix and use SparseMatrix functions?");
   }
}

void MixedBilinearForm::ConformingAssemble()
{
   if (assembly != AssemblyLevel::LEGACYFULL)
   {
      MFEM_WARNING("Conforming assemble not supported for this assembly level!");
      return;
   }

   Finalize();

   const SparseMatrix *P2 = test_fes->GetConformingProlongation();
   if (P2)
   {
      SparseMatrix *R = Transpose(*P2);
      SparseMatrix *RA = mfem::Mult(*R, *mat);
      delete R;
      delete mat;
      mat = RA;
   }

   const SparseMatrix *P1 = trial_fes->GetConformingProlongation();
   if (P1)
   {
      SparseMatrix *RAP = mfem::Mult(*mat, *P1);
      delete mat;
      mat = RAP;
   }

   height = mat->Height();
   width = mat->Width();
}


void MixedBilinearForm::ComputeElementMatrix(int i, DenseMatrix &elmat)
{
   if (dbfi.Size())
   {
      const FiniteElement &trial_fe = *trial_fes->GetFE(i);
      const FiniteElement &test_fe = *test_fes->GetFE(i);
      ElementTransformation *eltrans = test_fes->GetElementTransformation(i);
      dbfi[0]->AssembleElementMatrix2(trial_fe, test_fe, *eltrans, elmat);
      for (int k = 1; k < dbfi.Size(); k++)
      {
         dbfi[k]->AssembleElementMatrix2(trial_fe, test_fe, *eltrans, elemmat);
         elmat += elemmat;
      }
   }
   else
   {
      trial_fes->GetElementVDofs(i, trial_vdofs);
      test_fes->GetElementVDofs(i, test_vdofs);
      elmat.SetSize(test_vdofs.Size(), trial_vdofs.Size());
      elmat = 0.0;
   }
}

void MixedBilinearForm::ComputeBdrElementMatrix(int i, DenseMatrix &elmat)
{
   if (bbfi.Size())
   {
      const FiniteElement &trial_be = *trial_fes->GetBE(i);
      const FiniteElement &test_be = *test_fes->GetBE(i);
      ElementTransformation *eltrans = test_fes->GetBdrElementTransformation(i);
      bbfi[0]->AssembleElementMatrix2(trial_be, test_be, *eltrans, elmat);
      for (int k = 1; k < bbfi.Size(); k++)
      {
         bbfi[k]->AssembleElementMatrix2(trial_be, test_be, *eltrans, elemmat);
         elmat += elemmat;
      }
   }
   else
   {
      trial_fes->GetBdrElementVDofs(i, trial_vdofs);
      test_fes->GetBdrElementVDofs(i, test_vdofs);
      elmat.SetSize(test_vdofs.Size(), trial_vdofs.Size());
      elmat = 0.0;
   }
}

void MixedBilinearForm::AssembleElementMatrix(
   int i, const DenseMatrix &elmat, int skip_zeros)
{
   AssembleElementMatrix(i, elmat, trial_vdofs, test_vdofs, skip_zeros);
}

void MixedBilinearForm::AssembleElementMatrix(
   int i, const DenseMatrix &elmat, Array<int> &trial_vdofs,
   Array<int> &test_vdofs, int skip_zeros)
{
   trial_fes->GetElementVDofs(i, trial_vdofs);
   test_fes->GetElementVDofs(i, test_vdofs);
   if (mat == NULL)
   {
      mat = new SparseMatrix(height, width);
   }
   mat->AddSubMatrix(test_vdofs, trial_vdofs, elmat, skip_zeros);
}

void MixedBilinearForm::AssembleBdrElementMatrix(
   int i, const DenseMatrix &elmat, int skip_zeros)
{
   AssembleBdrElementMatrix(i, elmat, trial_vdofs, test_vdofs, skip_zeros);
}

void MixedBilinearForm::AssembleBdrElementMatrix(
   int i, const DenseMatrix &elmat, Array<int> &trial_vdofs,
   Array<int> &test_vdofs, int skip_zeros)
{
   trial_fes->GetBdrElementVDofs(i, trial_vdofs);
   test_fes->GetBdrElementVDofs(i, test_vdofs);
   if (mat == NULL)
   {
      mat = new SparseMatrix(height, width);
   }
   mat->AddSubMatrix(test_vdofs, trial_vdofs, elmat, skip_zeros);
}

void MixedBilinearForm::EliminateTrialDofs (
   const Array<int> &bdr_attr_is_ess, const Vector &sol, Vector &rhs )
{
   int i, j, k;
   Array<int> tr_vdofs, cols_marker (trial_fes -> GetVSize());

   cols_marker = 0;
   for (i = 0; i < trial_fes -> GetNBE(); i++)
      if (bdr_attr_is_ess[trial_fes -> GetBdrAttribute (i)-1])
      {
         trial_fes -> GetBdrElementVDofs (i, tr_vdofs);
         for (j = 0; j < tr_vdofs.Size(); j++)
         {
            if ( (k = tr_vdofs[j]) < 0 )
            {
               k = -1-k;
            }
            cols_marker[k] = 1;
         }
      }
   mat -> EliminateCols (cols_marker, &sol, &rhs);
}

void MixedBilinearForm::EliminateEssentialBCFromTrialDofs (
   const Array<int> &marked_vdofs, const Vector &sol, Vector &rhs)
{
   mat -> EliminateCols (marked_vdofs, &sol, &rhs);
}

void MixedBilinearForm::EliminateTestDofs (const Array<int> &bdr_attr_is_ess)
{
   int i, j, k;
   Array<int> te_vdofs;

   for (i = 0; i < test_fes -> GetNBE(); i++)
      if (bdr_attr_is_ess[test_fes -> GetBdrAttribute (i)-1])
      {
         test_fes -> GetBdrElementVDofs (i, te_vdofs);
         for (j = 0; j < te_vdofs.Size(); j++)
         {
            if ( (k = te_vdofs[j]) < 0 )
            {
               k = -1-k;
            }
            mat -> EliminateRow (k);
         }
      }
}

void MixedBilinearForm::FormRectangularSystemMatrix(const Array<int>
                                                    &trial_tdof_list,
                                                    const Array<int> &test_tdof_list,
                                                    OperatorHandle &A)

{
   if (ext)
   {
      ext->FormRectangularSystemOperator(trial_tdof_list, test_tdof_list, A);
      return;
   }

   const SparseMatrix *test_P = test_fes->GetConformingProlongation();
   const SparseMatrix *trial_P = trial_fes->GetConformingProlongation();

   mat->Finalize();

   if (test_P) // TODO: Must actually check for trial_P too
   {
      SparseMatrix *m = RAP(*test_P, *mat, *trial_P);
      delete mat;
      mat = m;
   }

   Array<int> ess_trial_tdof_marker, ess_test_tdof_marker;
   FiniteElementSpace::ListToMarker(trial_tdof_list, trial_fes->GetTrueVSize(),
                                    ess_trial_tdof_marker);
   FiniteElementSpace::ListToMarker(test_tdof_list, test_fes->GetTrueVSize(),
                                    ess_test_tdof_marker);

   mat_e = new SparseMatrix(mat->Height(), mat->Width());
   mat->EliminateCols(ess_trial_tdof_marker, *mat_e);

   for (int i=0; i<test_tdof_list.Size(); ++i)
   {
      mat->EliminateRow(test_tdof_list[i]);
   }
   mat_e->Finalize();
   A.Reset(mat, false);
}

void MixedBilinearForm::FormRectangularLinearSystem(const Array<int>
                                                    &trial_tdof_list,
                                                    const Array<int> &test_tdof_list,
                                                    Vector &x, Vector &b,
                                                    OperatorHandle &A,
                                                    Vector &X, Vector &B)
{
   if (ext)
   {
      ext->FormRectangularLinearSystem(trial_tdof_list, test_tdof_list, x, b, A, X,
                                       B);
      return;
   }

   const Operator *Pi = this->GetProlongation();
   const Operator *Po = this->GetOutputProlongation();
   const Operator *Ri = this->GetRestriction();
   InitTVectors(Po, Ri, Pi, x, b, X, B);

   if (!mat_e)
   {
      FormRectangularSystemMatrix(trial_tdof_list, test_tdof_list,
                                  A); // Set A = mat_e
   }
   // Eliminate essential BCs with B -= Ab xb
   mat_e->AddMult(X, B, -1.0);

   B.SetSubVector(test_tdof_list, 0.0);
}

void MixedBilinearForm::Update()
{
   delete mat;
   mat = NULL;
   delete mat_e;
   mat_e = NULL;
   height = test_fes->GetVSize();
   width = trial_fes->GetVSize();
   if (ext) { ext->Update(); }
}

MixedBilinearForm::~MixedBilinearForm()
{
   if (mat) { delete mat; }
   if (mat_e) { delete mat_e; }
   if (!extern_bfs)
   {
      int i;
      for (i = 0; i < dbfi.Size(); i++) { delete dbfi[i]; }
      for (i = 0; i < bbfi.Size(); i++) { delete bbfi[i]; }
      for (i = 0; i < tfbfi.Size(); i++) { delete tfbfi[i]; }
      for (i = 0; i < btfbfi.Size(); i++) { delete btfbfi[i]; }
   }
   delete ext;
}


void DiscreteLinearOperator::Assemble(int skip_zeros)
{
   Array<int> dom_vdofs, ran_vdofs;
   ElementTransformation *T;
   const FiniteElement *dom_fe, *ran_fe;
   DenseMatrix totelmat, elmat;

   if (mat == NULL)
   {
      mat = new SparseMatrix(height, width);
   }

   if (dbfi.Size() > 0)
   {
      for (int i = 0; i < test_fes->GetNE(); i++)
      {
         trial_fes->GetElementVDofs(i, dom_vdofs);
         test_fes->GetElementVDofs(i, ran_vdofs);
         T = test_fes->GetElementTransformation(i);
         dom_fe = trial_fes->GetFE(i);
         ran_fe = test_fes->GetFE(i);

         dbfi[0]->AssembleElementMatrix2(*dom_fe, *ran_fe, *T, totelmat);
         for (int j = 1; j < dbfi.Size(); j++)
         {
            dbfi[j]->AssembleElementMatrix2(*dom_fe, *ran_fe, *T, elmat);
            totelmat += elmat;
         }
         mat->SetSubMatrix(ran_vdofs, dom_vdofs, totelmat, skip_zeros);
      }
   }

   if (tfbfi.Size())
   {
      const int nfaces = test_fes->GetMesh()->GetNumFaces();
      for (int i = 0; i < nfaces; i++)
      {
         trial_fes->GetFaceVDofs(i, dom_vdofs);
         test_fes->GetFaceVDofs(i, ran_vdofs);
         T = test_fes->GetMesh()->GetFaceTransformation(i);
         dom_fe = trial_fes->GetFaceElement(i);
         ran_fe = test_fes->GetFaceElement(i);

         tfbfi[0]->AssembleElementMatrix2(*dom_fe, *ran_fe, *T, totelmat);
         for (int j = 1; j < tfbfi.Size(); j++)
         {
            tfbfi[j]->AssembleElementMatrix2(*dom_fe, *ran_fe, *T, elmat);
            totelmat += elmat;
         }
         mat->SetSubMatrix(ran_vdofs, dom_vdofs, totelmat, skip_zeros);
      }
   }
}

}<|MERGE_RESOLUTION|>--- conflicted
+++ resolved
@@ -627,12 +627,9 @@
       MFEM_ASSERT(diag.Size() == fes->GetTrueVSize(),
                   "Vector for holding diagonal has wrong size!");
       const Operator *P = fes->GetProlongationMatrix();
-<<<<<<< HEAD
-=======
       // For an AMR mesh, a convergent diagonal is assembled with |P^T| d_e,
       // where |P^T| has the entry-wise absolute values of the conforming
       // prolongation transpose operator.
->>>>>>> 4b0d5431
       if (P && !fes->Conforming())
       {
          Vector local_diag(P->Height());
