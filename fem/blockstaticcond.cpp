// Copyright (c) 2010-2021, Lawrence Livermore National Security, LLC. Produced
// at the Lawrence Livermore National Laboratory. All Rights reserved. See files
// LICENSE and NOTICE for details. LLNL-CODE-806117.
//
// This file is part of the MFEM library. For more information and source code
// availability visit https://mfem.org.
//
// MFEM is free software; you can redistribute it and/or modify it under the
// terms of the BSD-3 license. We welcome feedback and contributions, see file
// CONTRIBUTING.md for details.

#include "blockstaticcond.hpp"

namespace mfem
{


BlockStaticCondensation::BlockStaticCondensation(Array<FiniteElementSpace *> &
                                                 fes_)
{
   SetSpaces(fes_);

   Array<int> rvdofs;
   Array<int> vdofs;
   Array<int> rdof_edof0;
   for (int k = 0; k<nblocks; k++)
   {
      if (!tr_fes[k]) { continue; }
      rdof_edof0.SetSize(tr_fes[k]->GetVSize());
      for (int i = 0; i < mesh->GetNE(); i++)
      {
         fes[k]->GetElementVDofs(i, vdofs);
         tr_fes[k]->GetElementVDofs(i, rvdofs);
         const int vdim = fes[k]->GetVDim();
         const int nsd = vdofs.Size()/vdim;
         const int nsrd = rvdofs.Size()/vdim;
         for (int vd = 0; vd < vdim; vd++)
         {
            for (int j = 0; j < nsrd; j++)
            {
               int rvdof = rvdofs[j+nsrd*vd];
               int vdof = vdofs[j+nsd*vd];
               if (rvdof < 0)
               {
                  rvdof = -1-rvdof;
                  vdof = -1-vdof;
               }
               MFEM_ASSERT(vdof >= 0, "incompatible volume and trace FE spaces");
               rdof_edof0[rvdof] = vdof + dof_offsets[k];
            }
         }
      }
      rdof_edof.Append(rdof_edof0);
   }
}

void BlockStaticCondensation::SetSpaces(Array<FiniteElementSpace*> & fes_)
{
#ifdef MFEM_USE_MPI
   ParMesh *pmesh = nullptr;
   parallel = false;
   if (dynamic_cast<ParFiniteElementSpace *>(fes_[0]))
   {
      parallel = true;
   }
#else
   parallel = false;
#endif
   fes=fes_;
   nblocks = fes.Size();
   rblocks = 0;
   tr_fes.SetSize(nblocks);
   mesh = fes[0]->GetMesh();

   IsTraceSpace.SetSize(nblocks);
   const FiniteElementCollection * fec;
   for (int i = 0; i < nblocks; i++)
   {
      fec = fes[i]->FEColl();
      IsTraceSpace[i] =
         (dynamic_cast<const H1_Trace_FECollection*>(fec) ||
          dynamic_cast<const ND_Trace_FECollection*>(fec) ||
          dynamic_cast<const RT_Trace_FECollection*>(fec));
#ifdef MFEM_USE_MPI
      if (parallel)
      {
         pmesh = dynamic_cast<ParMesh *>(mesh);
         tr_fes[i] = (fec->GetContType() == FiniteElementCollection::DISCONTINUOUS) ?
                     nullptr : (IsTraceSpace[i]) ? fes[i] :
                     new ParFiniteElementSpace(pmesh, fec->GetTraceCollection(), fes[i]->GetVDim(),
                                               fes[i]->GetOrdering());
      }
      else
      {
         tr_fes[i] = (fec->GetContType() == FiniteElementCollection::DISCONTINUOUS) ?
                     nullptr : (IsTraceSpace[i]) ? fes[i] :
                     new FiniteElementSpace(mesh, fec->GetTraceCollection(), fes[i]->GetVDim(),
                                            fes[i]->GetOrdering());
      }
#else
      // skip if it's an L2 space (no trace space to construct)
      tr_fes[i] = (fec->GetContType() == FiniteElementCollection::DISCONTINUOUS) ?
                  nullptr : (IsTraceSpace[i]) ? fes[i] :
                  new FiniteElementSpace(mesh, fec->GetTraceCollection(), fes[i]->GetVDim(),
                                         fes[i]->GetOrdering());
#endif
      if (tr_fes[i]) { rblocks++; }
   }
   if (parallel)
   {
      ess_tdofs.SetSize(rblocks);
      for (int i = 0; i<rblocks; i++)
      {
         ess_tdofs[i] = new Array<int>();
      }
   }
   Init();
}

void BlockStaticCondensation::ComputeOffsets()
{
   dof_offsets.SetSize(nblocks+1);
   tdof_offsets.SetSize(nblocks+1);
   dof_offsets[0] = 0;
   tdof_offsets[0] = 0;

   rdof_offsets.SetSize(rblocks+1);
   rtdof_offsets.SetSize(rblocks+1);
   rdof_offsets[0] = 0;
   rtdof_offsets[0] = 0;

   int j=0;
   for (int i =0; i<nblocks; i++)
   {
      dof_offsets[i+1] = fes[i]->GetVSize();
      tdof_offsets[i+1] = fes[i]->GetTrueVSize();
      if (tr_fes[i])
      {
         rdof_offsets[j+1] = tr_fes[i]->GetVSize();
         rtdof_offsets[j+1] = tr_fes[i]->GetTrueVSize();
         j++;
      }
   }
   rdof_offsets.PartialSum();
   rtdof_offsets.PartialSum();
   dof_offsets.PartialSum();
   tdof_offsets.PartialSum();
}


void BlockStaticCondensation::Init()
{
   lmat.SetSize(mesh->GetNE());
   lvec.SetSize(mesh->GetNE());
<<<<<<< HEAD
   for (int i = 0; i < mesh->GetNE(); i++)
   {
      lmat[i] = nullptr;
      lvec[i] = nullptr;
   }
=======
>>>>>>> 84129a1f

   ComputeOffsets();

   S = new BlockMatrix(rdof_offsets);
   S->owns_blocks = 1;

   for (int i = 0; i<S->NumRowBlocks(); i++)
   {
      int h = rdof_offsets[i+1] - rdof_offsets[i];
      for (int j = 0; j<S->NumColBlocks(); j++)
      {
         int w = rdof_offsets[j+1] - rdof_offsets[j];
         S->SetBlock(i,j,new SparseMatrix(h, w));
      }
   }
   y = new BlockVector(rdof_offsets);
   *y = 0.;
}

void BlockStaticCondensation::GetReduceElementIndicesAndOffsets(int el,
                                                                Array<int> & trace_ldofs,
                                                                Array<int> & interior_ldofs,
                                                                Array<int> & offsets) const
{
   int dim = mesh->Dimension();
   offsets.SetSize(tr_fes.Size()+1); offsets = 0;
   Array<int> dofs;
   Array<int> faces, ori;
   if (dim == 1)
   {
      mesh->GetElementVertices(el, faces);
   }
   if (dim == 2)
   {
      mesh->GetElementEdges(el, faces, ori);
   }
   else //dim = 3
   {
      mesh->GetElementFaces(el,faces,ori);
   }
   int numfaces = faces.Size();

   trace_ldofs.SetSize(0);
   interior_ldofs.SetSize(0);
   // construct Array of bubble dofs to be extracted
   int skip=0;
   Array<int> tr_dofs;
   Array<int> int_dofs;
   for (int i = 0; i<tr_fes.Size(); i++)
   {
      int td = 0;
      int ndof;
      // if it's an L2 space (bubbles)
      if (!tr_fes[i])
      {
         ndof = fes[i]->GetVDim()*fes[i]->GetFE(el)->GetDof();
         td = 0;
      }
      else if (IsTraceSpace[i])
      {
         for (int iface = 0; iface < numfaces; iface++)
         {
            td += fes[i]->GetVDim()*fes[i]->GetFaceElement(faces[iface])->GetDof();
         }
         ndof = td;
      }
      else
      {
         Array<int> trace_dofs;
         ndof = fes[i]->GetVDim()*fes[i]->GetFE(el)->GetDof();
         tr_fes[i]->GetElementVDofs(el, trace_dofs);
         td = trace_dofs.Size(); // number of trace dofs
      }
      offsets[i+1] = td;
      tr_dofs.SetSize(td);
      int_dofs.SetSize(ndof - td);
      for (int j = 0; j<td; j++)
      {
         tr_dofs[j] = skip + j;
      }
      for (int j = 0; j<ndof-td; j++)
      {
         int_dofs[j] = skip + td + j;
      }
      skip+=ndof;

      trace_ldofs.Append(tr_dofs);
      interior_ldofs.Append(int_dofs);
   }
   offsets.PartialSum();
}


void BlockStaticCondensation::GetReduceElementVDofs(int el,
                                                    Array<int> & rdofs) const
{
   Array<int> faces, ori;
   int dim = mesh->Dimension();
   if (dim == 1)
   {
      mesh->GetElementVertices(el, faces);
   }
   if (dim == 2)
   {
      mesh->GetElementEdges(el, faces, ori);
   }
   else //dim = 3
   {
      mesh->GetElementFaces(el,faces,ori);
   }
   int numfaces = faces.Size();
   rdofs.SetSize(0);
   int skip = 0;
   for (int i = 0; i<tr_fes.Size(); i++)
   {
      if (!tr_fes[i]) { continue; }
      Array<int> vdofs;
      if (IsTraceSpace[i])
      {
         Array<int> face_vdofs;
         for (int k = 0; k < numfaces; k++)
         {
            int iface = faces[k];
            tr_fes[i]->GetFaceVDofs(iface, face_vdofs);
            vdofs.Append(face_vdofs);
         }
      }
      else
      {
         tr_fes[i]->GetElementVDofs(el, vdofs);
      }
      for (int j=0; j<vdofs.Size(); j++)
      {
         vdofs[j] = (vdofs[j]>=0) ? vdofs[j]+rdof_offsets[skip] :
                    vdofs[j]-rdof_offsets[skip];
      }
      skip++;
      rdofs.Append(vdofs);
   }
}
void BlockStaticCondensation::GetElementVDofs(int el, Array<int> & vdofs) const
{
   Array<int> faces, ori;
   int dim = mesh->Dimension();
   if (dim == 1)
   {
      mesh->GetElementVertices(el, faces);
   }
   if (dim == 2)
   {
      mesh->GetElementEdges(el, faces, ori);
   }
   else //dim = 3
   {
      mesh->GetElementFaces(el,faces,ori);
   }
   int numfaces = faces.Size();
   vdofs.SetSize(0);
   for (int i = 0; i<tr_fes.Size(); i++)
   {
      Array<int> dofs;
      if (IsTraceSpace[i])
      {
         Array<int> face_vdofs;
         for (int k = 0; k < numfaces; k++)
         {
            int iface = faces[k];
            fes[i]->GetFaceVDofs(iface, face_vdofs);
            dofs.Append(face_vdofs);
         }
      }
      else
      {
         fes[i]->GetElementVDofs(el, dofs);
      }
      for (int j=0; j<dofs.Size(); j++)
      {
         dofs[j] = (dofs[j]>=0) ? dofs[j]+dof_offsets[i] :
                   dofs[j]-dof_offsets[i];
      }
      vdofs.Append(dofs);
   }
}


void BlockStaticCondensation::GetLocalShurComplement(int el,
                                                     const Array<int> & tr_idx, const Array<int> & int_idx,
                                                     const DenseMatrix & elmat, const Vector & elvect,
                                                     DenseMatrix & rmat, Vector & rvect)
{
   int rdofs = tr_idx.Size();
   int idofs = int_idx.Size();
   MFEM_VERIFY(idofs != 0, "Number of interior dofs is zero");
   MFEM_VERIFY(rdofs != 0, "Number of interface dofs is zero");

   rmat.SetSize(rdofs);
   rvect.SetSize(rdofs);

   DenseMatrix A_tt, A_ti, A_it, A_ii;
   Vector y_t, y_i;

   elmat.GetSubMatrix(tr_idx,A_tt);
   elmat.GetSubMatrix(tr_idx,int_idx, A_ti);
   elmat.GetSubMatrix(int_idx, tr_idx, A_it);
   elmat.GetSubMatrix(int_idx, A_ii);

   elvect.GetSubVector(tr_idx, y_t);
   elvect.GetSubVector(int_idx, y_i);

   DenseMatrixInverse lu(A_ii);
   lu.Factor();
   lmat[el] = new DenseMatrix(idofs,rdofs);
   lvec[el] = new Vector(idofs);

   lu.Mult(A_it,*lmat[el]);
   lu.Mult(y_i,*lvec[el]);

   // LHS
   mfem::Mult(A_ti,*lmat[el],rmat);

   rmat.Neg();
   rmat.Add(1., A_tt);

   // RHS
   A_ti.Mult(*lvec[el], rvect);
   rvect.Neg();
   rvect.Add(1., y_t);
}


void BlockStaticCondensation::AssembleReducedSystem(int el,
                                                    DenseMatrix &elmat,
                                                    Vector & elvect)
{
   // Get Shur Complement
   Array<int> tr_idx, int_idx;
   Array<int> offsets;
   // Get local element idx and offsets for global assembly
   GetReduceElementIndicesAndOffsets(el, tr_idx,int_idx, offsets);

   DenseMatrix rmat, *rmatptr;
   Vector rvec, *rvecptr;
   // Extract the reduced matrices based on tr_idx and int_idx
   if (int_idx.Size()!=0)
   {
      GetLocalShurComplement(el,tr_idx,int_idx, elmat, elvect, rmat, rvec);
      rmatptr = &rmat;
      rvecptr = &rvec;
   }
   else
   {
      rmatptr = &elmat;
      rvecptr = &elvect;
   }

   // Assemble global mat and rhs
   DofTransformation * doftrans_i, *doftrans_j;


   Array<int> faces, ori;
   int dim = mesh->Dimension();
   if (dim == 1)
   {
      mesh->GetElementVertices(el, faces);
   }
   if (dim == 2)
   {
      mesh->GetElementEdges(el, faces, ori);
   }
   else //dim = 3
   {
      mesh->GetElementFaces(el,faces,ori);
   }
   int numfaces = faces.Size();

   int skip_i=0;
   for (int i = 0; i<tr_fes.Size(); i++)
   {
      if (!tr_fes[i]) { continue; }
      Array<int> vdofs_i;
      doftrans_i = nullptr;
      if (IsTraceSpace[i])
      {
         Array<int> face_vdofs;
         for (int k = 0; k < numfaces; k++)
         {
            int iface = faces[k];
            tr_fes[i]->GetFaceVDofs(iface, face_vdofs);
            vdofs_i.Append(face_vdofs);
         }
      }
      else
      {
         doftrans_i = tr_fes[i]->GetElementVDofs(el, vdofs_i);
      }
      int skip_j=0;
      for (int j = 0; j<tr_fes.Size(); j++)
      {
         if (!tr_fes[j]) { continue; }
         Array<int> vdofs_j;
         doftrans_j = nullptr;

         if (IsTraceSpace[j])
         {
            Array<int> face_vdofs;
            for (int k = 0; k < numfaces; k++)
            {
               int iface = faces[k];
               tr_fes[j]->GetFaceVDofs(iface, face_vdofs);
               vdofs_j.Append(face_vdofs);
            }
         }
         else
         {
            doftrans_j = tr_fes[j]->GetElementVDofs(el, vdofs_j);
         }

         DenseMatrix Ae;
         rmatptr->GetSubMatrix(offsets[i],offsets[i+1],
                               offsets[j],offsets[j+1], Ae);
         if (doftrans_i || doftrans_j)
         {
            TransformDual(doftrans_i, doftrans_j, Ae);
         }
         S->GetBlock(skip_i,skip_j).AddSubMatrix(vdofs_i,vdofs_j, Ae);
         skip_j++;
      }

      // assemble rhs
      double * data = rvecptr->GetData();
      Vector vec1;
      // ref subvector
      vec1.SetDataAndSize(&data[offsets[i]],
                          offsets[i+1]-offsets[i]);
      if (doftrans_i)
      {
         doftrans_i->TransformDual(vec1);
      }
      y->GetBlock(skip_i).AddElementVector(vdofs_i,vec1);
      skip_i++;
   }
}

void BlockStaticCondensation::BuildProlongation()
{
   P = new BlockMatrix(rdof_offsets, rtdof_offsets);
   R = new BlockMatrix(rtdof_offsets, rdof_offsets);
   P->owns_blocks = 0;
   R->owns_blocks = 0;
   int skip = 0;
   for (int i = 0; i<nblocks; i++)
   {
      if (!tr_fes[i]) { continue; }
      const SparseMatrix *P_ = tr_fes[i]->GetConformingProlongation();
      if (P_)
      {
         const SparseMatrix *R_ = tr_fes[i]->GetRestrictionMatrix();
         P->SetBlock(skip,skip,const_cast<SparseMatrix*>(P_));
         R->SetBlock(skip,skip,const_cast<SparseMatrix*>(R_));
      }
      skip++;
   }
}

#ifdef MFEM_USE_MPI
void BlockStaticCondensation::BuildParallelProlongation()
{
   MFEM_VERIFY(parallel, "BuildParallelProlongation: wrong code path");
   pP = new BlockOperator(rdof_offsets, rtdof_offsets);
   R = new BlockMatrix(rtdof_offsets, rdof_offsets);
   pP->owns_blocks = 0;
   R->owns_blocks = 0;
   int skip = 0;
   for (int i = 0; i<nblocks; i++)
   {
      if (!tr_fes[i]) { continue; }
      const HypreParMatrix *P_ =
         dynamic_cast<ParFiniteElementSpace *>(tr_fes[i])->Dof_TrueDof_Matrix();
      if (P_)
      {
         const SparseMatrix *R_ = tr_fes[i]->GetRestrictionMatrix();
         pP->SetBlock(skip,skip,const_cast<HypreParMatrix*>(P_));
         R->SetBlock(skip,skip,const_cast<SparseMatrix*>(R_));
      }
      skip++;
   }
}

void BlockStaticCondensation::ParallelAssemble(BlockMatrix *m)
{
   if (!pP) { BuildParallelProlongation(); }

   pS = new BlockOperator(rtdof_offsets);
   pS_e = new BlockOperator(rtdof_offsets);
   pS->owns_blocks = 1;
   pS_e->owns_blocks = 1;
   HypreParMatrix * A = nullptr;
   HypreParMatrix * PtAP = nullptr;
   int skip_i=0;
   ParFiniteElementSpace * pfes_i = nullptr;
   ParFiniteElementSpace * pfes_j = nullptr;
   for (int i = 0; i<nblocks; i++)
   {
      if (!tr_fes[i]) { continue; }
      pfes_i = dynamic_cast<ParFiniteElementSpace*>(fes[i]);
      HypreParMatrix * Pi = (HypreParMatrix*)(&pP->GetBlock(skip_i,skip_i));
      int skip_j=0;
      for (int j = 0; j<nblocks; j++)
      {
         if (!tr_fes[j]) { continue; }
         if (m->IsZeroBlock(skip_i,skip_j)) { continue; }
         if (skip_i == skip_j)
         {
            // Make block diagonal square hypre matrix
            A = new HypreParMatrix(pfes_i->GetComm(), pfes_i->GlobalVSize(),
                                   pfes_i->GetDofOffsets(),&m->GetBlock(skip_i,skip_i));
            PtAP = RAP(A,Pi);
            delete A;
            pS_e->SetBlock(skip_i,skip_i,PtAP->EliminateRowsCols(*ess_tdofs[skip_i]));
         }
         else
         {
            pfes_j = dynamic_cast<ParFiniteElementSpace*>(fes[j]);
            HypreParMatrix * Pj = (HypreParMatrix*)(&pP->GetBlock(skip_j,skip_j));
            A = new HypreParMatrix(pfes_i->GetComm(), pfes_i->GlobalVSize(),
                                   pfes_j->GlobalVSize(), pfes_i->GetDofOffsets(),
                                   pfes_j->GetDofOffsets(), &m->GetBlock(skip_i,skip_j));
            PtAP = RAP(Pi,A,Pj);
            delete A;
            pS_e->SetBlock(skip_i,skip_j,PtAP->EliminateCols(*ess_tdofs[skip_j]));
            PtAP->EliminateRows(*ess_tdofs[skip_i]);
         }
         pS->SetBlock(skip_i,skip_j,PtAP);
         skip_j++;
      }
      skip_i++;
   }
}

#endif


void BlockStaticCondensation::ConformingAssemble(int skip_zeros)
{
   Finalize(0);
   if (!P) { BuildProlongation(); }

   BlockMatrix * Pt = Transpose(*P);
   BlockMatrix * PtA = mfem::Mult(*Pt, *S);
   delete S;
   if (S_e)
   {
      BlockMatrix *PtAe = mfem::Mult(*Pt, *S_e);
      delete S_e;
      S_e = PtAe;
   }
   delete Pt;
   S = mfem::Mult(*PtA, *P);
   delete PtA;

   if (S_e)
   {
      BlockMatrix *PtAeP = mfem::Mult(*S_e, *P);
      S_e = PtAeP;
   }
   height = S->Height();
   width = S->Width();
}

void BlockStaticCondensation::Finalize(int skip_zeros)
{
   if (S) { S->Finalize(skip_zeros); }
   if (S_e) { S_e->Finalize(skip_zeros); }
}

void BlockStaticCondensation::FormSystemMatrix(Operator::DiagonalPolicy
                                               diag_policy)
{
   if (parallel)
   {
      FillEssTdofLists(ess_rtdof_list);
      if (S)
      {
         const int remove_zeros = 0;
         Finalize(remove_zeros);
         ParallelAssemble(S);
         delete S;
         S=nullptr;
         delete S_e;
         S_e = nullptr;
      }
   }
   else
   {
      if (!S_e)
      {
         bool conforming = true;
         for (int i = 0; i<nblocks; i++)
         {
            if (!tr_fes[i]) { continue; }
            const SparseMatrix *P_ = tr_fes[i]->GetConformingProlongation();
            if (P_)
            {
               conforming = false;
               break;
            }
         }
         if (!conforming) { ConformingAssemble(0); }
         const int remove_zeros = 0;
         EliminateReducedTrueDofs(ess_rtdof_list, diag_policy);
         Finalize(remove_zeros);
      }
   }
}


void BlockStaticCondensation::ConvertMarkerToReducedTrueDofs(
   Array<int> & tdof_marker,
   Array<int> & rtdof_marker)
{
   // convert tdof_marker to dof_marker
   rtdof_marker.SetSize(0);
   Array<int> tdof_marker0;
   Array<int> dof_marker0;
   Array<int> dof_marker;
   int * data = tdof_marker.GetData();
   for (int i = 0; i<nblocks; i++)
   {
      tdof_marker0.MakeRef(&data[tdof_offsets[i]],tdof_offsets[i+1]-tdof_offsets[i]);
      const SparseMatrix * R = fes[i]->GetRestrictionMatrix();
      if (!R)
      {
         dof_marker0.MakeRef(tdof_marker0);
      }
      else
      {
         dof_marker0.SetSize(fes[i]->GetVSize());
         R->BooleanMultTranspose(tdof_marker0, dof_marker0);
      }
      dof_marker.Append(dof_marker0);
   }

   int rdofs = rdof_edof.Size();
   Array<int> rdof_marker(rdofs);

   for (int i = 0; i < rdofs; i++)
   {
      rdof_marker[i] = dof_marker[rdof_edof[i]];
   }

   // convert rdof_marker to rtdof_marker
   Array<int> rtdof_marker0;
   Array<int> rdof_marker0;
   int * rdata = rdof_marker.GetData();
   int k=0;
   for (int i = 0; i<nblocks; i++)
   {
      if (!tr_fes[i]) { continue; }
      rdof_marker0.MakeRef(&rdata[rdof_offsets[k]],rdof_offsets[k+1]-rdof_offsets[k]);
      const SparseMatrix *tr_R = tr_fes[i]->GetRestrictionMatrix();
      if (!tr_R)
      {
         rtdof_marker0.MakeRef(rdof_marker0);
      }
      else
      {
         rtdof_marker0.SetSize(tr_fes[i]->GetTrueVSize());
         tr_R->BooleanMult(rdof_marker0, rtdof_marker0);
      }
      rtdof_marker.Append(rtdof_marker0);
      k++;
   }
}

void BlockStaticCondensation::FillEssTdofLists(const Array<int> & ess_tdof_list)
{
   int j;
   for (int i = 0; i<ess_tdof_list.Size(); i++)
   {
      int tdof = ess_tdof_list[i];
      for (j = 0; j < rblocks; j++)
      {
         if (rtdof_offsets[j+1] > tdof) { break; }
      }
      ess_tdofs[j]->Append(tdof-rtdof_offsets[j]);
   }
}

void BlockStaticCondensation::SetEssentialTrueDofs(const Array<int>
                                                   &ess_tdof_list)
{
   Array<int> tdof_marker;
   Array<int> rtdof_marker;
   FiniteElementSpace::ListToMarker(ess_tdof_list,tdof_offsets.Last(),tdof_marker);
   ConvertMarkerToReducedTrueDofs(tdof_marker, rtdof_marker);
   FiniteElementSpace::MarkerToList(rtdof_marker,ess_rtdof_list);
}

void BlockStaticCondensation::EliminateReducedTrueDofs(const Array<int>
                                                       &ess_rtdof_list,
                                                       Matrix::DiagonalPolicy dpolicy)
{

   MFEM_VERIFY(!parallel, "EliminateReducedTrueDofs::not implemented yet");


   if (S_e == NULL)
   {
      Array<int> offsets;

      offsets.MakeRef( (P) ? rtdof_offsets : rdof_offsets);

      S_e = new BlockMatrix(offsets);
      S_e->owns_blocks = 1;
      for (int i = 0; i<S_e->NumRowBlocks(); i++)
      {
         int h = offsets[i+1] - offsets[i];
         for (int j = 0; j<S_e->NumColBlocks(); j++)
         {
            int w = offsets[j+1] - offsets[j];
            S_e->SetBlock(i,j,new SparseMatrix(h, w));
         }
      }
   }
   S->EliminateRowCols(ess_rtdof_list,S_e,dpolicy);
}

void BlockStaticCondensation::EliminateReducedTrueDofs(Matrix::DiagonalPolicy
                                                       dpolicy)
{
   EliminateReducedTrueDofs(ess_rtdof_list, dpolicy);
}

void BlockStaticCondensation::ReduceSolution(const Vector &sol,
                                             Vector &sc_sol) const
{
   MFEM_ASSERT(sol.Size() == dof_offsets.Last(), "'sol' has incorrect size");
   const int nrdofs = rdof_offsets.Last();
   Vector sol_r;
   if (!R)
   {
      sc_sol.SetSize(nrdofs);
      sol_r.SetDataAndSize(sc_sol.GetData(), sc_sol.Size());
   }
   else
   {
      sol_r.SetSize(nrdofs);
   }
   for (int i = 0; i < nrdofs; i++)
   {
      sol_r(i) = sol(rdof_edof[i]);
   }
   if (R)
   {
      // wrap vector into a block vector
      BlockVector blsol_r(sol_r,rdof_offsets);
      sc_sol.SetSize(R->Height());
      R->Mult(blsol_r, sc_sol);
   }
}

void BlockStaticCondensation::ReduceSystem(Vector &x, Vector &X,
                                           Vector &B,
                                           int copy_interior) const
{
   ReduceSolution(x, X);
   if (parallel)
   {
      B.SetSize(pP->Width());
      pP->MultTranspose(*y,B);

      Vector tmp(B.Size());
      pS_e->Mult(X,tmp);
      B-=tmp;
      for (int j = 0; j<rblocks; j++)
      {
         if (!ess_tdofs[j]->Size()) { continue; }
         HypreParMatrix *Ah = (HypreParMatrix *)(&pS->GetBlock(j,j));
         Vector diag;
         Ah->GetDiag(diag);
         for (int i = 0; i < ess_tdofs[j]->Size(); i++)
         {
            int tdof = (*ess_tdofs[j])[i];
            int gdof = tdof + rtdof_offsets[j];
            B(gdof) = diag(tdof)*X(gdof);
         }
      }
   }
   else
   {
      if (!P)
      {
         S_e->AddMult(X,*y,-1.);
         S->PartMult(ess_rtdof_list,X,*y);
         B.MakeRef(*y, 0, y->Size());
      }
      else
      {
         B.SetSize(P->Width());
         P->MultTranspose(*y, B);
         S_e->AddMult(X,B,-1.);
         S->PartMult(ess_rtdof_list,X,B);
      }
   }
   if (!copy_interior) { X.SetSubVectorComplement(ess_rtdof_list, 0.0); }
}


void BlockStaticCondensation::ComputeSolution(const Vector &sc_sol,
                                              Vector &sol) const
{

   const int nrdofs = rdof_offsets.Last();
   const int nrtdofs = rtdof_offsets.Last();
   MFEM_VERIFY(sc_sol.Size() == nrtdofs, "'sc_sol' has incorrect size");

<<<<<<< HEAD

=======
>>>>>>> 84129a1f
   Vector sol_r;
   if (parallel)
   {
      sol_r.SetSize(nrdofs);
      pP->Mult(sc_sol, sol_r);
   }
   else
   {
      if (!P)
      {
         sol_r.SetDataAndSize(sc_sol.GetData(), sc_sol.Size());
      }
      else
      {
         sol_r.SetSize(nrdofs);
         P->Mult(sc_sol, sol_r);
      }
   }


   if (rdof_offsets.Last() == dof_offsets.Last())
   {
      sol = sol_r;
      return;
   }
   else
   {
      sol.SetSize(dof_offsets.Last());
   }

   Vector lsr; // element (local) sc solution vector
   Vector lsi; // element (local) interior solution vector
   const int NE = mesh->GetNE();

   Array<int> trace_vdofs;
   Array<int> vdofs;
   Array<int> tr_offsets;
   Vector lsol;
   for (int iel = 0; iel < NE; iel++)
   {
      lsol.SetSize(lmat[iel]->Width() + lmat[iel]->Height());
      // GetReduceElementIndicesAndOffsets(iel, trace_ldofs, interior_ldofs, tr_offsets);
      GetReduceElementVDofs(iel, trace_vdofs);

      lsr.SetSize(trace_vdofs.Size());
      sol_r.GetSubVector(trace_vdofs, lsr);
      // complete the interior dofs

      lsi.SetSize(lmat[iel]->Height());
      lmat[iel]->Mult(lsr,lsi);
      lsi.Neg();
      lsi+=*lvec[iel];

      Array<int> tr_idx,int_idx,idx_offs;
      GetReduceElementIndicesAndOffsets(iel,tr_idx, int_idx, idx_offs);
      lsol.SetSubVector(tr_idx,lsr);

      lsol.SetSubVector(int_idx,lsi);

      GetElementVDofs(iel, vdofs);
      sol.SetSubVector(vdofs,lsol);

   }

}

BlockStaticCondensation::~BlockStaticCondensation()
{
   delete S_e; S_e = nullptr;
   delete S; S=nullptr;
   delete y; y=nullptr;

   if (P) { delete P; } P=nullptr;
   if (R) { delete R; } R=nullptr;

   if (parallel)
   {
      delete pS; pS=nullptr;
      delete pS_e; pS_e=nullptr;
      for (int i = 0; i<rblocks; i++)
      {
         delete ess_tdofs[i];
      }
      delete pP; pP=nullptr;
   }

   for (int i=0; i<lmat.Size(); i++)
   {
      delete lmat[i]; lmat[i] = nullptr;
      delete lvec[i]; lvec[i] = nullptr;
   }
}

}
<|MERGE_RESOLUTION|>--- conflicted
+++ resolved
@@ -152,14 +152,11 @@
 {
    lmat.SetSize(mesh->GetNE());
    lvec.SetSize(mesh->GetNE());
-<<<<<<< HEAD
    for (int i = 0; i < mesh->GetNE(); i++)
    {
       lmat[i] = nullptr;
       lvec[i] = nullptr;
    }
-=======
->>>>>>> 84129a1f
 
    ComputeOffsets();
 
@@ -876,10 +873,6 @@
    const int nrtdofs = rtdof_offsets.Last();
    MFEM_VERIFY(sc_sol.Size() == nrtdofs, "'sc_sol' has incorrect size");
 
-<<<<<<< HEAD
-
-=======
->>>>>>> 84129a1f
    Vector sol_r;
    if (parallel)
    {
