--- conflicted
+++ resolved
@@ -80,11 +80,8 @@
     * @return the mapping from L dofs to E dofs.
     */
    const Array<int> &GatherMap() const { return gatherMap; }
-<<<<<<< HEAD
-=======
    const Array<int> &Indices() const { return indices; }
    const Array<int> &Offsets() const { return offsets; }
->>>>>>> 4b5f578a
 };
 
 /// Operator that converts L2 FiniteElementSpace L-vectors to E-vectors.
