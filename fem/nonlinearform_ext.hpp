--- conflicted
+++ resolved
@@ -28,26 +28,21 @@
 protected:
    const NonlinearForm *nlf;
 public:
-<<<<<<< HEAD
-   NonlinearFormExtension(const NonlinearForm*);
-   virtual void Setup() = 0;
+   NonlinearFormExtension(NonlinearForm *form);
+   virtual void Assemble() = 0;
    virtual Operator &GetGradient(const Vector&) const = 0;
    virtual double GetGridFunctionEnergy(const Vector &x) const = 0;
    virtual void AssembleGradientDiagonal(Vector &diag) const
    {
       MFEM_ABORT("Not implemented for this assembly level!");
    }
-=======
-   NonlinearFormExtension(NonlinearForm *form);
-   virtual void Assemble() = 0;
->>>>>>> b467c702
 };
 
 class PANonlinearForm;
 
 
 /// Data and methods for partially-assembled nonlinear forms
-class PANonlinearForm : public NonlinearFormExtension
+class PANonlinearFormExtension : public NonlinearFormExtension
 {
 private:
    class Gradient : public Operator
@@ -70,13 +65,8 @@
    const Operator *R;
 
 public:
-<<<<<<< HEAD
-   PANonlinearForm(NonlinearForm *nlf);
-   void Setup();
-=======
    PANonlinearFormExtension(NonlinearForm*);
    void Assemble();
->>>>>>> b467c702
    void Mult(const Vector &x, Vector &y) const;
    Operator &GetGradient(const Vector &x) const;
    double GetGridFunctionEnergy(const Vector &x) const;
