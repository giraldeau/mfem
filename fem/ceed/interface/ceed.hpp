// Copyright (c) 2010-2023, Lawrence Livermore National Security, LLC. Produced
// at the Lawrence Livermore National Laboratory. All Rights reserved. See files
// LICENSE and NOTICE for details. LLNL-CODE-806117.
//
// This file is part of the MFEM library. For more information and source code
// availability visit https://mfem.org.
//
// MFEM is free software; you can redistribute it and/or modify it under the
// terms of the BSD-3 license. We welcome feedback and contributions, see file
// CONTRIBUTING.md for details.

#ifndef MFEM_LIBCEED_CEED
#define MFEM_LIBCEED_CEED

#include "../../../config/config.hpp"

#ifdef MFEM_USE_CEED

#include <ceed.h>
<<<<<<< HEAD

#if !CEED_VERSION_GE(0,10,0)
#error MFEM requires a libCEED version >= 0.10.0
=======
#if !CEED_VERSION_GE(0,12,0)
#error MFEM requires a libCEED version >= 0.12.0
>>>>>>> 1f028cd9
#endif

namespace mfem
{

namespace internal
{

extern Ceed ceed;

} // namespace internal

} // namespace mfem

#endif // MFEM_USE_CEED

#endif // MFEM_LIBCEED_CEED<|MERGE_RESOLUTION|>--- conflicted
+++ resolved
@@ -17,14 +17,9 @@
 #ifdef MFEM_USE_CEED
 
 #include <ceed.h>
-<<<<<<< HEAD
 
-#if !CEED_VERSION_GE(0,10,0)
-#error MFEM requires a libCEED version >= 0.10.0
-=======
 #if !CEED_VERSION_GE(0,12,0)
 #error MFEM requires a libCEED version >= 0.12.0
->>>>>>> 1f028cd9
 #endif
 
 namespace mfem
