# Copyright (c) 2010-2020, Lawrence Livermore National Security, LLC. Produced
# at the Lawrence Livermore National Laboratory. All Rights reserved. See files
# LICENSE and NOTICE for details. LLNL-CODE-806117.
#
# This file is part of the MFEM library. For more information and source code
# availability visit https://mfem.org.
#
# MFEM is free software; you can redistribute it and/or modify it under the
# terms of the BSD-3 license. We welcome feedback and contributions, see file
# CONTRIBUTING.md for details.

set(SRCS
  bilinearform.cpp
  bilinearform_ext.cpp
  bilininteg.cpp
  bilininteg_convection.cpp
  bilininteg_dgtrace.cpp
  bilininteg_diffusion.cpp
  bilininteg_divergence.cpp
  bilininteg_gradient.cpp
  bilininteg_mass.cpp
  bilininteg_vecdiffusion.cpp
  bilininteg_vecmass.cpp
<<<<<<< HEAD
  bilininteg_divergence.cpp
  bilininteg_gradient.cpp
=======
  bilininteg_hcurl.cpp
>>>>>>> 3fed217f
  coefficient.cpp
  complex_fem.cpp
  datacollection.cpp
  eltrans.cpp
  estimators.cpp
  fe.cpp
  fe_coll.cpp
  fespace.cpp
  geom.cpp
  gridfunc.cpp
  hybridization.cpp
  intrules.cpp
  linearform.cpp
  lininteg.cpp
  nonlinearform.cpp
  nonlinearform_ext.cpp
  nonlininteg.cpp
  nonlininteg_vectorconvection.cpp
  quadinterpolator.cpp
  restriction.cpp
  staticcond.cpp
  tmop.cpp
  tmop_tools.cpp
  gslib.cpp
  )

set(HDRS
  bilinearform.hpp
  bilinearform_ext.hpp
  bilininteg.hpp
  coefficient.hpp
  complex_fem.hpp
  datacollection.hpp
  eltrans.hpp
  estimators.hpp
  fe.hpp
  fe_coll.hpp
  fem.hpp
  fespace.hpp
  geom.hpp
  gridfunc.hpp
  hybridization.hpp
  intrules.hpp
  linearform.hpp
  lininteg.hpp
  nonlinearform.hpp
  nonlinearform_ext.hpp
  nonlininteg.hpp
  quadinterpolator.hpp
  restriction.hpp
  staticcond.hpp
  tbilinearform.hpp
  tbilininteg.hpp
  tcoefficient.hpp
  teltrans.hpp
  tevaluator.hpp
  tfe.hpp
  tfespace.hpp
  tintrules.hpp
  tmop.hpp
  tmop_tools.hpp
  gslib.hpp
  )

if (MFEM_USE_SIDRE)
  list(APPEND SRCS sidredatacollection.cpp)
  list(APPEND HDRS sidredatacollection.hpp)
endif()

if (MFEM_USE_CONDUIT)
  list(APPEND SRCS conduitdatacollection.cpp)
  list(APPEND HDRS conduitdatacollection.hpp)
endif()

if (MFEM_USE_MPI)
  list(APPEND SRCS
    pbilinearform.cpp
    pfespace.cpp
    pgridfunc.cpp
    plinearform.cpp
    pnonlinearform.cpp)
  # If this list (HDRS -> HEADERS) is used for install, we probably want the
  # headers added all the time.
  list(APPEND HDRS
    pbilinearform.hpp
    pfespace.hpp
    pgridfunc.hpp
    plinearform.hpp
    pnonlinearform.hpp)
endif()

if (MFEM_USE_CEED)
   list(APPEND SRCS
     libceed/ceed.cpp
     libceed/diffusion.cpp
     libceed/mass.cpp)
   list(APPEND HDRS
     libceed/ceed.hpp
     libceed/diffusion.hpp
     libceed/mass.hpp)
endif()

convert_filenames_to_full_paths(SRCS)
convert_filenames_to_full_paths(HDRS)

set(SOURCES ${SOURCES} ${SRCS} PARENT_SCOPE)
set(HEADERS ${HEADERS} ${HDRS} PARENT_SCOPE)<|MERGE_RESOLUTION|>--- conflicted
+++ resolved
@@ -17,16 +17,11 @@
   bilininteg_dgtrace.cpp
   bilininteg_diffusion.cpp
   bilininteg_divergence.cpp
+  bilininteg_hcurl.cpp
   bilininteg_gradient.cpp
   bilininteg_mass.cpp
   bilininteg_vecdiffusion.cpp
   bilininteg_vecmass.cpp
-<<<<<<< HEAD
-  bilininteg_divergence.cpp
-  bilininteg_gradient.cpp
-=======
-  bilininteg_hcurl.cpp
->>>>>>> 3fed217f
   coefficient.cpp
   complex_fem.cpp
   datacollection.cpp
