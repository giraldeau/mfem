// Copyright (c) 2010-2022, Lawrence Livermore National Security, LLC. Produced
// at the Lawrence Livermore National Laboratory. All Rights reserved. See files
// LICENSE and NOTICE for details. LLNL-CODE-806117.
//
// This file is part of the MFEM library. For more information and source code
// availability visit https://mfem.org.
//
// MFEM is free software; you can redistribute it and/or modify it under the
// terms of the BSD-3 license. We welcome feedback and contributions, see file
// CONTRIBUTING.md for details.

#ifndef MFEM_FESPACE
#define MFEM_FESPACE

#include "../config/config.hpp"
#include "../linalg/sparsemat.hpp"
#include "../mesh/mesh.hpp"
#include "fe_coll.hpp"
#include "doftrans.hpp"
<<<<<<< HEAD
=======
#include "restriction.hpp"
>>>>>>> e7be9bb9
#include <iostream>
#include <unordered_map>

namespace mfem
{

/** @brief The ordering method used when the number of unknowns per mesh node
    (vector dimension) is bigger than 1. */
class Ordering
{
public:
   /// %Ordering methods:
   enum Type
   {
      byNODES, /**< loop first over the nodes (inner loop) then over the vector
                    dimension (outer loop); symbolically it can be represented
                    as: XXX...,YYY...,ZZZ... */
      byVDIM   /**< loop first over the vector dimension (inner loop) then over
                    the nodes (outer loop); symbolically it can be represented
                    as: XYZ,XYZ,XYZ,... */
   };

   template <Type Ord>
   static inline int Map(int ndofs, int vdim, int dof, int vd);

   template <Type Ord>
   static void DofsToVDofs(int ndofs, int vdim, Array<int> &dofs);
};

template <> inline int
Ordering::Map<Ordering::byNODES>(int ndofs, int vdim, int dof, int vd)
{
   MFEM_ASSERT(dof < ndofs && -1-dof < ndofs && 0 <= vd && vd < vdim, "");
   return (dof >= 0) ? dof+ndofs*vd : dof-ndofs*vd;
}

template <> inline int
Ordering::Map<Ordering::byVDIM>(int ndofs, int vdim, int dof, int vd)
{
   MFEM_ASSERT(dof < ndofs && -1-dof < ndofs && 0 <= vd && vd < vdim, "");
   return (dof >= 0) ? vd+vdim*dof : -1-(vd+vdim*(-1-dof));
}


/// Constants describing the possible orderings of the DOFs in one element.
enum class ElementDofOrdering
{
   /// Native ordering as defined by the FiniteElement.
   /** This ordering can be used by tensor-product elements when the
       interpolation from the DOFs to quadrature points does not use the
       tensor-product structure. */
   NATIVE,
   /// Lexicographic ordering for tensor-product FiniteElements.
   /** This ordering can be used only with tensor-product elements. */
   LEXICOGRAPHIC
};

// Forward declarations
class NURBSExtension;
class BilinearFormIntegrator;
class QuadratureSpace;
class QuadratureInterpolator;
class FaceQuadratureInterpolator;


/** @brief Class FiniteElementSpace - responsible for providing FEM view of the
    mesh, mainly managing the set of degrees of freedom. */
class FiniteElementSpace
{
   friend class InterpolationGridTransfer;
   friend class PRefinementTransferOperator;
   friend void Mesh::Swap(Mesh &, bool);
   friend class LORBase;

protected:
   /// The mesh that FE space lives on (not owned).
   Mesh *mesh;

   /// Associated FE collection (not owned).
   const FiniteElementCollection *fec;

   /// %Vector dimension (number of unknowns per degree of freedom).
   int vdim;

   /** Type of ordering of the vector dofs when #vdim > 1.
       - Ordering::byNODES - first nodes, then vector dimension,
       - Ordering::byVDIM  - first vector dimension, then nodes */
   Ordering::Type ordering;

   /// Number of degrees of freedom. Number of unknowns is #ndofs * #vdim.
   int ndofs;

   /** Polynomial order for each element. If empty, all elements are assumed
       to be of the default order (fec->GetOrder()). */
   Array<char> elem_order;

   int nvdofs, nedofs, nfdofs, nbdofs;
   int uni_fdof; ///< # of single face DOFs if all faces uniform; -1 otherwise
   int *bdofs; ///< internal DOFs of elements if mixed/var-order; NULL otherwise

   /** Variable order spaces only: DOF assignments for edges and faces, see
       docs in MakeDofTable. For constant order spaces the tables are empty. */
   Table var_edge_dofs;
   Table var_face_dofs; ///< NOTE: also used for spaces with mixed faces

<<<<<<< HEAD
   mutable Table *elem_dof; // if NURBS FE space, not owned; otherwise, owned.
   mutable Table *elem_fos; // face orientations by element index
   Table *bdrElem_dof; // used only with NURBS FE spaces; not owned.
=======
   /** Additional data for the var_*_dofs tables: individual variant orders
       (these are basically alternate J arrays for var_edge/face_dofs). */
   Array<char> var_edge_orders, var_face_orders;

   // precalculated DOFs for each element, boundary element, and face
   mutable Table *elem_dof; // owned (except in NURBS FE space)
   mutable Table *elem_fos; // face orientations by element index
   mutable Table *bdr_elem_dof; // owned (except in NURBS FE space)
   mutable Table *bdr_elem_fos; // bdr face orientations by bdr element index
   mutable Table *face_dof; // owned; in var-order space contains variant 0 DOFs
>>>>>>> e7be9bb9

   Array<int> dof_elem_array, dof_ldof_array;

   NURBSExtension *NURBSext;
   int own_ext;
   mutable Array<int> face_to_be; // NURBS FE space only

   Array<DofTransformation*> DoFTrans;
   mutable VDofTransformation VDoFTrans;

   Array<DofTransformation*> DoFTrans;
   mutable VDofTransformation VDoFTrans;

   /** Matrix representing the prolongation from the global conforming dofs to
       a set of intermediate partially conforming dofs, e.g. the dofs associated
       with a "cut" space on a non-conforming mesh. */
   mutable SparseMatrix *cP; // owned
   /// Conforming restriction matrix such that cR.cP=I.
   mutable SparseMatrix *cR; // owned
   /// A version of the conforming restriction matrix for variable-order spaces.
   mutable SparseMatrix *cR_hp; // owned
   mutable bool cP_is_set;

   /// Transformation to apply to GridFunctions after space Update().
   OperatorHandle Th;

   /// The element restriction operators, see GetElementRestriction().
   mutable OperatorHandle L2E_nat, L2E_lex;
   /// The face restriction operators, see GetFaceRestriction().
   using key_face = std::tuple<bool, ElementDofOrdering, FaceType, L2FaceValues>;
   struct key_hash
   {
      std::size_t operator()(const key_face& k) const
      {
         return std::get<0>(k)
                + 2 * (int)std::get<1>(k)
                + 4 * (int)std::get<2>(k)
                + 8 * (int)std::get<3>(k);
      }
   };
   using map_L2F = std::unordered_map<const key_face,FaceRestriction*,key_hash>;
   mutable map_L2F L2F;

   mutable Array<QuadratureInterpolator*> E2Q_array;
   mutable Array<FaceQuadratureInterpolator*> E2IFQ_array;
   mutable Array<FaceQuadratureInterpolator*> E2BFQ_array;

   /** Update counter, incremented every time the space is constructed/updated.
       Used by GridFunctions to check if they are up to date with the space. */
   long sequence;

   /** Mesh sequence number last seen when constructing the space. The space
       needs updating if Mesh::GetSequence() is larger than this. */
   long mesh_sequence;

   /// True if at least one element order changed (variable-order space only).
   bool orders_changed;

   bool relaxed_hp; // see SetRelaxedHpConformity()

   void UpdateNURBS();

   void Construct();
   void Destroy();

   void ConstructDoFTrans();
   void DestroyDoFTrans();

   void BuildElementToDofTable() const;
   void BuildBdrElementToDofTable() const;
   void BuildFaceToDofTable() const;

   /** @brief  Generates partial face_dof table for a NURBS space.

       The table is only defined for exterior faces that coincide with a
       boundary. */
   void BuildNURBSFaceToDofTable() const;

   /// Bit-mask representing a set of orders needed by an edge/face.
   typedef std::uint64_t VarOrderBits;
   static constexpr int MaxVarOrder = 8*sizeof(VarOrderBits) - 1;

   /// Return the minimum order (least significant bit set) in the bit mask.
   static int MinOrder(VarOrderBits bits);

   /// Return element order: internal version of GetElementOrder without checks.
   int GetElementOrderImpl(int i) const;

   /** In a variable order space, calculate a bitmask of polynomial orders that
       need to be represented on each edge and face. */
   void CalcEdgeFaceVarOrders(Array<VarOrderBits> &edge_orders,
                              Array<VarOrderBits> &face_orders) const;

   /** Build the table var_edge_dofs (or var_face_dofs) in a variable order
       space; return total edge/face DOFs. */
   int MakeDofTable(int ent_dim, const Array<int> &entity_orders,
                    Table &entity_dofs, Array<char> *var_ent_order);

   /// Search row of a DOF table for a DOF set of size 'ndof', return first DOF.
   int FindDofs(const Table &var_dof_table, int row, int ndof) const;

   /** In a variable order space, return edge DOFs associated with a polynomial
       order that has 'ndof' degrees of freedom. */
   int FindEdgeDof(int edge, int ndof) const
   { return FindDofs(var_edge_dofs, edge, ndof); }

   /// Similar to FindEdgeDof, but used for mixed meshes too.
   int FindFaceDof(int face, int ndof) const
   { return FindDofs(var_face_dofs, face, ndof); }

   int FirstFaceDof(int face, int variant = 0) const
   { return uni_fdof >= 0 ? face*uni_fdof : var_face_dofs.GetRow(face)[variant];}

   /// Return number of possible DOF variants for edge/face (var. order spaces).
   int GetNVariants(int entity, int index) const;

   /// Helper to encode a sign flip into a DOF index (for Hcurl/Hdiv shapes).
   static inline int EncodeDof(int entity_base, int idx)
   { return (idx >= 0) ? (entity_base + idx) : (-1-(entity_base + (-1-idx))); }

   /// Helpers to remove encoded sign from a DOF
   static inline int DecodeDof(int dof)
   { return (dof >= 0) ? dof : (-1 - dof); }

   static inline int DecodeDof(int dof, double& sign)
   { return (dof >= 0) ? (sign = 1, dof) : (sign = -1, (-1 - dof)); }

   /// Helper to get vertex, edge or face DOFs (entity=0,1,2 resp.).
   int GetEntityDofs(int entity, int index, Array<int> &dofs,
                     Geometry::Type master_geom = Geometry::INVALID,
                     int variant = 0) const;

   // Get degenerate face DOFs: see explanation in method implementation.
   int GetDegenerateFaceDofs(int index, Array<int> &dofs,
                             Geometry::Type master_geom, int variant) const;

   int GetNumBorderDofs(Geometry::Type geom, int order) const;

   /// Calculate the cP and cR matrices for a nonconforming mesh.
   void BuildConformingInterpolation() const;

   static void AddDependencies(SparseMatrix& deps, Array<int>& master_dofs,
                               Array<int>& slave_dofs, DenseMatrix& I,
                               int skipfirst = 0);

   static bool DofFinalizable(int dof, const Array<bool>& finalized,
                              const SparseMatrix& deps);

   void AddEdgeFaceDependencies(SparseMatrix &deps, Array<int>& master_dofs,
                                const FiniteElement *master_fe,
                                Array<int> &slave_dofs, int slave_face,
                                const DenseMatrix *pm) const;

   /// Replicate 'mat' in the vector dimension, according to vdim ordering mode.
   void MakeVDimMatrix(SparseMatrix &mat) const;

   /// GridFunction interpolation operator applicable after mesh refinement.
   class RefinementOperator : public Operator
   {
      const FiniteElementSpace* fespace;
      DenseTensor localP[Geometry::NumGeom];
      Table* old_elem_dof; // Owned.
      Table* old_elem_fos; // Owned.

      Array<DofTransformation*> old_DoFTrans;
      mutable VDofTransformation old_VDoFTrans;

      void ConstructDoFTrans();

   public:
      /** Construct the operator based on the elem_dof table of the original
          (coarse) space. The class takes ownership of the table. */
      RefinementOperator(const FiniteElementSpace* fespace,
                         Table *old_elem_dof/*takes ownership*/,
                         Table *old_elem_fos/*takes ownership*/, int old_ndofs);
      RefinementOperator(const FiniteElementSpace *fespace,
                         const FiniteElementSpace *coarse_fes);
      virtual void Mult(const Vector &x, Vector &y) const;
      virtual void MultTranspose(const Vector &x, Vector &y) const;
      virtual ~RefinementOperator();
   };

   /// Derefinement operator, used by the friend class InterpolationGridTransfer.
   class DerefinementOperator : public Operator
   {
      const FiniteElementSpace *fine_fes; // Not owned.
      DenseTensor localR[Geometry::NumGeom];
      Table *coarse_elem_dof; // Owned.
      // Table *coarse_elem_fos; // Owned.
      Table coarse_to_fine;
      Array<int> coarse_to_ref_type;
      Array<Geometry::Type> ref_type_to_geom;
      Array<int> ref_type_to_fine_elem_offset;

   public:
      DerefinementOperator(const FiniteElementSpace *f_fes,
                           const FiniteElementSpace *c_fes,
                           BilinearFormIntegrator *mass_integ);
      virtual void Mult(const Vector &x, Vector &y) const;
      virtual ~DerefinementOperator();
   };

   /** This method makes the same assumptions as the method:
       void GetLocalRefinementMatrices(
           const FiniteElementSpace &coarse_fes, Geometry::Type geom,
           DenseTensor &localP) const
       which is defined below. It also assumes that the coarse fes and this have
       the same vector dimension, vdim. */
   SparseMatrix *RefinementMatrix_main(const int coarse_ndofs,
                                       const Table &coarse_elem_dof,
                                       const Table *coarse_elem_fos,
                                       const DenseTensor localP[]) const;

   void GetLocalRefinementMatrices(Geometry::Type geom,
                                   DenseTensor &localP) const;
   void GetLocalDerefinementMatrices(Geometry::Type geom,
                                     DenseTensor &localR) const;

   /** Calculate explicit GridFunction interpolation matrix (after mesh
       refinement). NOTE: consider using the RefinementOperator class instead
       of the fully assembled matrix, which can take a lot of memory. */
   SparseMatrix* RefinementMatrix(int old_ndofs, const Table* old_elem_dof,
                                  const Table* old_elem_fos);

   /// Calculate GridFunction restriction matrix after mesh derefinement.
   SparseMatrix* DerefinementMatrix(int old_ndofs, const Table* old_elem_dof,
                                    const Table* old_elem_fos);

   /** @brief Return in @a localP the local refinement matrices that map
       between fespaces after mesh refinement. */
   /** This method assumes that this->mesh is a refinement of coarse_fes->mesh
       and that the CoarseFineTransformations of this->mesh are set accordingly.
       Another assumption is that the FEs of this use the same MapType as the FEs
       of coarse_fes. Finally, it assumes that the spaces this and coarse_fes are
       NOT variable-order spaces. */
   void GetLocalRefinementMatrices(const FiniteElementSpace &coarse_fes,
                                   Geometry::Type geom,
                                   DenseTensor &localP) const;

   /// Help function for constructors + Load().
   void Constructor(Mesh *mesh, NURBSExtension *ext,
                    const FiniteElementCollection *fec,
                    int vdim = 1, int ordering = Ordering::byNODES);

   /// Updates the internal mesh pointer. @warning @a new_mesh must be
   /// <b>topologically identical</b> to the existing mesh. Used if the address
   /// of the Mesh object has changed, e.g. in @a Mesh::Swap.
   virtual void UpdateMeshPointer(Mesh *new_mesh);

   /// Resize the elem_order array on mesh change.
   void UpdateElementOrders();

   /// @brief Copies the prolongation and restriction matrices from @a fes.
   ///
   /// Used for low order preconditioning on non-conforming meshes. If the DOFs
   /// require a permutation, it will be supplied by non-NULL @a perm. NULL @a
   /// perm indicates that no permutation is required.
   virtual void CopyProlongationAndRestriction(const FiniteElementSpace &fes,
                                               const Array<int> *perm);

public:
   /** @brief Default constructor: the object is invalid until initialized using
       the method Load(). */
   FiniteElementSpace();

   /** @brief Copy constructor: deep copy all data from @a orig except the Mesh,
       the FiniteElementCollection, ans some derived data. */
   /** If the @a mesh or @a fec pointers are NULL (default), then the new
       FiniteElementSpace will reuse the respective pointers from @a orig. If
       any of these pointers is not NULL, the given pointer will be used instead
       of the one used by @a orig.

       @note The objects pointed to by the @a mesh and @a fec parameters must be
       either the same objects as the ones used by @a orig, or copies of them.
       Otherwise, the behavior is undefined.

       @note Derived data objects, such as the conforming prolongation and
       restriction matrices, and the update operator, will not be copied, even
       if they are created in the @a orig object. */
   FiniteElementSpace(const FiniteElementSpace &orig, Mesh *mesh = NULL,
                      const FiniteElementCollection *fec = NULL);

   FiniteElementSpace(Mesh *mesh,
                      const FiniteElementCollection *fec,
                      int vdim = 1, int ordering = Ordering::byNODES)
   { Constructor(mesh, NULL, fec, vdim, ordering); }

   /// Construct a NURBS FE space based on the given NURBSExtension, @a ext.
   /** @note If the pointer @a ext is NULL, this constructor is equivalent to
       the standard constructor with the same arguments minus the
       NURBSExtension, @a ext. */
   FiniteElementSpace(Mesh *mesh, NURBSExtension *ext,
                      const FiniteElementCollection *fec,
                      int vdim = 1, int ordering = Ordering::byNODES)
   { Constructor(mesh, ext, fec, vdim, ordering); }

   /// Returns the mesh
   inline Mesh *GetMesh() const { return mesh; }

   const NURBSExtension *GetNURBSext() const { return NURBSext; }
   NURBSExtension *GetNURBSext() { return NURBSext; }
   NURBSExtension *StealNURBSext();

   bool Conforming() const { return mesh->Conforming() && cP == NULL; }
   bool Nonconforming() const { return mesh->Nonconforming() || cP != NULL; }

   /// Sets the order of the i'th finite element.
   /** By default, all elements are assumed to be of fec->GetOrder(). Once
       SetElementOrder is called, the space becomes a variable order space. */
   void SetElementOrder(int i, int p);

   /// Returns the order of the i'th finite element.
   int GetElementOrder(int i) const;

   /// Return the maximum polynomial order.
   int GetMaxElementOrder() const
   { return IsVariableOrder() ? elem_order.Max() : fec->GetOrder(); }

   /// Returns true if the space contains elements of varying polynomial orders.
   bool IsVariableOrder() const { return elem_order.Size(); }

   /// The returned SparseMatrix is owned by the FiniteElementSpace.
   const SparseMatrix *GetConformingProlongation() const;

   /// The returned SparseMatrix is owned by the FiniteElementSpace.
   const SparseMatrix *GetConformingRestriction() const;

   /** Return a version of the conforming restriction matrix for variable-order
       spaces with complex hp interfaces, where some true DOFs are not owned by
       any elements and need to be interpolated from higher order edge/face
       variants (see also @a SetRelaxedHpConformity()). */
   /// The returned SparseMatrix is owned by the FiniteElementSpace.
   const SparseMatrix *GetHpConformingRestriction() const;

   /// The returned Operator is owned by the FiniteElementSpace.
   virtual const Operator *GetProlongationMatrix() const
   { return GetConformingProlongation(); }

   /// Return an operator that performs the transpose of GetRestrictionOperator
   /** The returned operator is owned by the FiniteElementSpace. In serial this
       is the same as GetProlongationMatrix() */
   virtual const Operator *GetRestrictionTransposeOperator() const
   { return GetConformingProlongation(); }

   /// An abstract operator that performs the same action as GetRestrictionMatrix
   /** In some cases this is an optimized matrix-free implementation. The
       returned operator is owned by the FiniteElementSpace. */
   virtual const Operator *GetRestrictionOperator() const
   { return GetConformingRestriction(); }

   /// The returned SparseMatrix is owned by the FiniteElementSpace.
   virtual const SparseMatrix *GetRestrictionMatrix() const
   { return GetConformingRestriction(); }

   /// The returned SparseMatrix is owned by the FiniteElementSpace.
   virtual const SparseMatrix *GetHpRestrictionMatrix() const
   { return GetHpConformingRestriction(); }

   /// Return an Operator that converts L-vectors to E-vectors.
   /** An L-vector is a vector of size GetVSize() which is the same size as a
       GridFunction. An E-vector represents the element-wise discontinuous
       version of the FE space.

       The layout of the E-vector is: ND x VDIM x NE, where ND is the number of
       degrees of freedom, VDIM is the vector dimension of the FE space, and NE
       is the number of the mesh elements.

       The parameter @a e_ordering describes how the local DOFs in each element
       should be ordered, see ElementDofOrdering.

       For discontinuous spaces, the element restriction corresponds to a
       permutation of the degrees of freedom, implemented by the
       L2ElementRestriction class.

       The returned Operator is owned by the FiniteElementSpace. */
   const Operator *GetElementRestriction(ElementDofOrdering e_ordering) const;

   /// Return an Operator that converts L-vectors to E-vectors on each face.
   virtual const FaceRestriction *GetFaceRestriction(
      ElementDofOrdering e_ordering, FaceType,
      L2FaceValues mul = L2FaceValues::DoubleValued) const;

   /** @brief Return a QuadratureInterpolator that interpolates E-vectors to
       quadrature point values and/or derivatives (Q-vectors). */
   /** An E-vector represents the element-wise discontinuous version of the FE
       space and can be obtained, for example, from a GridFunction using the
       Operator returned by GetElementRestriction().

       All elements will use the same IntegrationRule, @a ir as the target
       quadrature points. */
   const QuadratureInterpolator *GetQuadratureInterpolator(
      const IntegrationRule &ir) const;

   /** @brief Return a QuadratureInterpolator that interpolates E-vectors to
       quadrature point values and/or derivatives (Q-vectors). */
   /** An E-vector represents the element-wise discontinuous version of the FE
       space and can be obtained, for example, from a GridFunction using the
       Operator returned by GetElementRestriction().

       The target quadrature points in the elements are described by the given
       QuadratureSpace, @a qs. */
   const QuadratureInterpolator *GetQuadratureInterpolator(
      const QuadratureSpace &qs) const;

   /** @brief Return a FaceQuadratureInterpolator that interpolates E-vectors to
       quadrature point values and/or derivatives (Q-vectors). */
   const FaceQuadratureInterpolator *GetFaceQuadratureInterpolator(
      const IntegrationRule &ir, FaceType type) const;

   /// Returns the polynomial degree of the i'th finite element.
   /** NOTE: it is recommended to use GetElementOrder in new code. */
   int GetOrder(int i) const { return GetElementOrder(i); }

   /** Return the order of an edge. In a variable order space, return the order
       of a specific variant, or -1 if there are no more variants. */
   int GetEdgeOrder(int edge, int variant = 0) const;

   /// Returns the polynomial degree of the i'th face finite element
   int GetFaceOrder(int face, int variant = 0) const;

   /// Returns vector dimension.
   inline int GetVDim() const { return vdim; }

   /// Returns number of degrees of freedom.
   inline int GetNDofs() const { return ndofs; }

   /// Return the number of vector dofs, i.e. GetNDofs() x GetVDim().
   inline int GetVSize() const { return vdim * ndofs; }

   /// Return the number of vector true (conforming) dofs.
   virtual int GetTrueVSize() const { return GetConformingVSize(); }

   /// Returns the number of conforming ("true") degrees of freedom
   /// (if the space is on a nonconforming mesh with hanging nodes).
   int GetNConformingDofs() const;

   int GetConformingVSize() const { return vdim * GetNConformingDofs(); }

   /// Return the ordering method.
   inline Ordering::Type GetOrdering() const { return ordering; }

   const FiniteElementCollection *FEColl() const { return fec; }

   /// Number of all scalar vertex dofs
   int GetNVDofs() const { return nvdofs; }
   /// Number of all scalar edge-interior dofs
   int GetNEDofs() const { return nedofs; }
   /// Number of all scalar face-interior dofs
   int GetNFDofs() const { return nfdofs; }

   /// Returns number of vertices in the mesh.
   inline int GetNV() const { return mesh->GetNV(); }

   /// Returns number of elements in the mesh.
   inline int GetNE() const { return mesh->GetNE(); }

   /// Returns number of faces (i.e. co-dimension 1 entities) in the mesh.
   /** The co-dimension 1 entities are those that have dimension 1 less than the
       mesh dimension, e.g. for a 2D mesh, the faces are the 1D entities, i.e.
       the edges. */
   inline int GetNF() const { return mesh->GetNumFaces(); }

   /// Returns number of boundary elements in the mesh.
   inline int GetNBE() const { return mesh->GetNBE(); }

   /// Returns the number of faces according to the requested type.
   /** If type==Boundary returns only the "true" number of boundary faces
       contrary to GetNBE() that returns "fake" boundary faces associated to
       visualization for GLVis.
       Similarly, if type==Interior, the "fake" boundary faces associated to
       visualization are counted as interior faces. */
   inline int GetNFbyType(FaceType type) const
   { return mesh->GetNFbyType(type); }

   /// Returns the type of element i.
   inline int GetElementType(int i) const
   { return mesh->GetElementType(i); }

   /// Returns the vertices of element i.
   inline void GetElementVertices(int i, Array<int> &vertices) const
   { mesh->GetElementVertices(i, vertices); }

   /// Returns the type of boundary element i.
   inline int GetBdrElementType(int i) const
   { return mesh->GetBdrElementType(i); }

   /// Returns ElementTransformation for the @a i-th element.
   ElementTransformation *GetElementTransformation(int i) const
   { return mesh->GetElementTransformation(i); }

   /** @brief Returns the transformation defining the @a i-th element in the
       user-defined variable @a ElTr. */
   void GetElementTransformation(int i, IsoparametricTransformation *ElTr)
   { mesh->GetElementTransformation(i, ElTr); }

   /// Returns ElementTransformation for the @a i-th boundary element.
   ElementTransformation *GetBdrElementTransformation(int i) const
   { return mesh->GetBdrElementTransformation(i); }

   int GetAttribute(int i) const { return mesh->GetAttribute(i); }

   int GetBdrAttribute(int i) const { return mesh->GetBdrAttribute(i); }

<<<<<<< HEAD
   /// Returns indexes of degrees of freedom in array dofs for i'th element.
   virtual DofTransformation * GetElementDofs(int i, Array<int> &dofs) const;

   /// Returns indexes of degrees of freedom for i'th boundary element.
   virtual void GetBdrElementDofs(int i, Array<int> &dofs) const;

   /** Returns the indexes of the degrees of freedom for i'th face
       including the dofs for the edges and the vertices of the face. */
   virtual void GetFaceDofs(int i, Array<int> &dofs) const;

   /** Returns the indexes of the degrees of freedom for i'th edge
       including the dofs for the vertices of the edge. */
   void GetEdgeDofs(int i, Array<int> &dofs) const;
=======
   /// Returns indices of degrees of freedom of element 'elem'.
   virtual DofTransformation *GetElementDofs(int elem, Array<int> &dofs) const;

   /// Returns indices of degrees of freedom for boundary element 'bel'.
   virtual DofTransformation *GetBdrElementDofs(int bel,
                                                Array<int> &dofs) const;

   /** @brief Returns the indices of the degrees of freedom for the specified
       face, including the DOFs for the edges and the vertices of the face. */
   /** In variable order spaces, multiple variants of DOFs can be returned.
       See @a GetEdgeDofs for more details.
       @return Order of the selected variant, or -1 if there are no more
       variants.*/
   virtual int GetFaceDofs(int face, Array<int> &dofs, int variant = 0) const;

   /** @brief Returns the indices of the degrees of freedom for the specified
       edge, including the DOFs for the vertices of the edge. */
   /** In variable order spaces, multiple sets of DOFs may exist on an edge,
       corresponding to the different polynomial orders of incident elements.
       The 'variant' parameter is the zero-based index of the desired DOF set.
       The variants are ordered from lowest polynomial degree to the highest.
       @return Order of the selected variant, or -1 if there are no more
       variants. */
   int GetEdgeDofs(int edge, Array<int> &dofs, int variant = 0) const;
>>>>>>> e7be9bb9

   void GetVertexDofs(int i, Array<int> &dofs) const;

   void GetElementInteriorDofs(int i, Array<int> &dofs) const;

   void GetFaceInteriorDofs(int i, Array<int> &dofs) const;

   int GetNumElementInteriorDofs(int i) const;

   void GetEdgeInteriorDofs(int i, Array<int> &dofs) const;

   /** @brief Returns the indices of all of the VDofs for the specified
       dimension 'vd'. */
   /** The 'ndofs' parameter defines the number of Dofs in the
       FiniteElementSpace. If 'ndofs' is -1 (the default value), then the
       number of Dofs is determined by the FiniteElementSpace. */
   void GetVDofs(int vd, Array<int> &dofs, int ndofs = -1) const;

   void DofsToVDofs(Array<int> &dofs, int ndofs = -1) const;

   void DofsToVDofs(int vd, Array<int> &dofs, int ndofs = -1) const;

   int DofToVDof(int dof, int vd, int ndofs = -1) const;

   int VDofToDof(int vdof) const
   { return (ordering == Ordering::byNODES) ? (vdof%ndofs) : (vdof/vdim); }

   static void AdjustVDofs(Array<int> &vdofs);

   /// Returns indexes of degrees of freedom in array dofs for i'th element.
<<<<<<< HEAD
   DofTransformation * GetElementVDofs(int i, Array<int> &vdofs) const;
=======
   DofTransformation *GetElementVDofs(int i, Array<int> &vdofs) const;
>>>>>>> e7be9bb9

   /// Returns indexes of degrees of freedom for i'th boundary element.
   DofTransformation *GetBdrElementVDofs(int i, Array<int> &vdofs) const;

   /// Returns indexes of degrees of freedom for i'th face element (2D and 3D).
   void GetFaceVDofs(int i, Array<int> &vdofs) const;

   /// Returns indexes of degrees of freedom for i'th edge.
   void GetEdgeVDofs(int i, Array<int> &vdofs) const;

   void GetVertexVDofs(int i, Array<int> &vdofs) const;

   void GetElementInteriorVDofs(int i, Array<int> &vdofs) const;

   void GetEdgeInteriorVDofs(int i, Array<int> &vdofs) const;

   /// (@deprecated) Use the Update() method if the space or mesh changed.
   MFEM_DEPRECATED void RebuildElementToDofTable();

   /** @brief Reorder the scalar DOFs based on the element ordering.

       The new ordering is constructed as follows: 1) loop over all elements as
       ordered in the Mesh; 2) for each element, assign new indices to all of
       its current DOFs that are still unassigned; the new indices we assign are
       simply the sequence `0,1,2,...`; if there are any signed DOFs their sign
       is preserved. */
   void ReorderElementToDofTable();

   const Table *GetElementToFaceOrientationTable() const { return elem_fos; }

   /** @brief Return a reference to the internal Table that stores the lists of
       scalar dofs, for each mesh element, as returned by GetElementDofs(). */
   const Table &GetElementToDofTable() const { return *elem_dof; }

   /** @brief Return a reference to the internal Table that stores the lists of
       scalar dofs, for each boundary mesh element, as returned by
       GetBdrElementDofs(). */
   const Table &GetBdrElementToDofTable() const
   { if (!bdr_elem_dof) { BuildBdrElementToDofTable(); } return *bdr_elem_dof; }

   /** @brief Return a reference to the internal Table that stores the lists of
       scalar dofs, for each face in the mesh, as returned by GetFaceDofs(). In
       this context, "face" refers to a (dim-1)-dimensional mesh entity. */
   /** @note In the case of a NURBS space, the rows corresponding to interior
       faces will be empty. */
   const Table &GetFaceToDofTable() const
   { if (!face_dof) { BuildFaceToDofTable(); } return *face_dof; }

   /** @brief Initialize internal data that enables the use of the methods
       GetElementForDof() and GetLocalDofForDof(). */
   void BuildDofToArrays();

   /// Return the index of the first element that contains dof @a i.
   /** This method can be called only after setup is performed using the method
       BuildDofToArrays(). */
   int GetElementForDof(int i) const { return dof_elem_array[i]; }
   /// Return the local dof index in the first element that contains dof @a i.
   /** This method can be called only after setup is performed using the method
       BuildDofToArrays(). */
   int GetLocalDofForDof(int i) const { return dof_ldof_array[i]; }

   /** @brief Returns pointer to the FiniteElement in the FiniteElementCollection
        associated with i'th element in the mesh object. */
   virtual const FiniteElement *GetFE(int i) const;

   /** @brief Returns pointer to the FiniteElement in the FiniteElementCollection
        associated with i'th boundary face in the mesh object. */
   const FiniteElement *GetBE(int i) const;

   /** @brief Returns pointer to the FiniteElement in the FiniteElementCollection
        associated with i'th face in the mesh object.  Faces in this case refer
        to the MESHDIM-1 primitive so in 2D they are segments and in 1D they are
        points.*/
   const FiniteElement *GetFaceElement(int i) const;

   /** @brief Returns pointer to the FiniteElement in the FiniteElementCollection
        associated with i'th edge in the mesh object. */
   const FiniteElement *GetEdgeElement(int i, int variant = 0) const;

   /// Return the trace element from element 'i' to the given 'geom_type'
   const FiniteElement *GetTraceElement(int i, Geometry::Type geom_type) const;

   /** @brief Mark degrees of freedom associated with boundary elements with
       the specified boundary attributes (marked in 'bdr_attr_is_ess').
       For spaces with 'vdim' > 1, the 'component' parameter can be used
       to restricts the marked vDOFs to the specified component. */
   virtual void GetEssentialVDofs(const Array<int> &bdr_attr_is_ess,
                                  Array<int> &ess_vdofs,
                                  int component = -1) const;

   /** @brief Get a list of essential true dofs, ess_tdof_list, corresponding to the
       boundary attributes marked in the array bdr_attr_is_ess.
       For spaces with 'vdim' > 1, the 'component' parameter can be used
       to restricts the marked tDOFs to the specified component. */
   virtual void GetEssentialTrueDofs(const Array<int> &bdr_attr_is_ess,
                                     Array<int> &ess_tdof_list,
                                     int component = -1);

   /** @brief Get a list of all boundary true dofs, @a boundary_dofs. For spaces
       with 'vdim' > 1, the 'component' parameter can be used to restricts the
       marked tDOFs to the specified component. Equivalent to
       FiniteElementSpace::GetEssentialTrueDofs with all boundary attributes
       marked as essential. */
   void GetBoundaryTrueDofs(Array<int> &boundary_dofs, int component = -1);

   /// Convert a Boolean marker array to a list containing all marked indices.
   static void MarkerToList(const Array<int> &marker, Array<int> &list);

   /** @brief Convert an array of indices (list) to a Boolean marker array where all
       indices in the list are marked with the given value and the rest are set
       to zero. */
   static void ListToMarker(const Array<int> &list, int marker_size,
                            Array<int> &marker, int mark_val = -1);

   /** @brief For a partially conforming FE space, convert a marker array (nonzero
       entries are true) on the partially conforming dofs to a marker array on
       the conforming dofs. A conforming dofs is marked iff at least one of its
       dependent dofs is marked. */
   void ConvertToConformingVDofs(const Array<int> &dofs, Array<int> &cdofs);

   /** @brief For a partially conforming FE space, convert a marker array (nonzero
       entries are true) on the conforming dofs to a marker array on the
       (partially conforming) dofs. A dof is marked iff it depends on a marked
       conforming dofs, where dependency is defined by the ConformingRestriction
       matrix; in other words, a dof is marked iff it corresponds to a marked
       conforming dof. */
   void ConvertFromConformingVDofs(const Array<int> &cdofs, Array<int> &dofs);

   /** @brief Generate the global restriction matrix from a discontinuous
       FE space to the continuous FE space of the same polynomial degree. */
   SparseMatrix *D2C_GlobalRestrictionMatrix(FiniteElementSpace *cfes);

   /** @brief Generate the global restriction matrix from a discontinuous
       FE space to the piecewise constant FE space. */
   SparseMatrix *D2Const_GlobalRestrictionMatrix(FiniteElementSpace *cfes);

   /** @brief Construct the restriction matrix from the FE space given by
       (*this) to the lower degree FE space given by (*lfes) which
       is defined on the same mesh. */
   SparseMatrix *H2L_GlobalRestrictionMatrix(FiniteElementSpace *lfes);

   /** @brief Construct and return an Operator that can be used to transfer
       GridFunction data from @a coarse_fes, defined on a coarse mesh, to @a
       this FE space, defined on a refined mesh. */
   /** It is assumed that the mesh of this FE space is a refinement of the mesh
       of @a coarse_fes and the CoarseFineTransformations returned by the method
       Mesh::GetRefinementTransforms() of the refined mesh are set accordingly.
       The Operator::Type of @a T can be set to request an Operator of the set
       type. Currently, only Operator::MFEM_SPARSEMAT and Operator::ANY_TYPE
       (matrix-free) are supported. When Operator::ANY_TYPE is requested, the
       choice of the particular Operator sub-class is left to the method.  This
       method also works in parallel because the transfer operator is local to
       the MPI task when the input is a synchronized ParGridFunction. */
   void GetTransferOperator(const FiniteElementSpace &coarse_fes,
                            OperatorHandle &T) const;

   /** @brief Construct and return an Operator that can be used to transfer
       true-dof data from @a coarse_fes, defined on a coarse mesh, to @a this FE
       space, defined on a refined mesh.

       This method calls GetTransferOperator() and multiplies the result by the
       prolongation operator of @a coarse_fes on the right, and by the
       restriction operator of this FE space on the left.

       The Operator::Type of @a T can be set to request an Operator of the set
       type. In serial, the supported types are: Operator::MFEM_SPARSEMAT and
       Operator::ANY_TYPE (matrix-free). In parallel, the supported types are:
       Operator::Hypre_ParCSR and Operator::ANY_TYPE. Any other type is treated
       as Operator::ANY_TYPE: the operator representation choice is made by this
       method. */
   virtual void GetTrueTransferOperator(const FiniteElementSpace &coarse_fes,
                                        OperatorHandle &T) const;

   /** @brief Reflect changes in the mesh: update number of DOFs, etc. Also, calculate
       GridFunction transformation operator (unless want_transform is false).
       Safe to call multiple times, does nothing if space already up to date. */
   virtual void Update(bool want_transform = true);

   /// Get the GridFunction update operator.
   const Operator* GetUpdateOperator() { Update(); return Th.Ptr(); }

   /// Return the update operator in the given OperatorHandle, @a T.
   void GetUpdateOperator(OperatorHandle &T) { T = Th; }

   /** @brief Set the ownership of the update operator: if set to false, the
       Operator returned by GetUpdateOperator() must be deleted outside the
       FiniteElementSpace. */
   /** The update operator ownership is automatically reset to true when a new
       update operator is created by the Update() method. */
   void SetUpdateOperatorOwner(bool own) { Th.SetOperatorOwner(own); }

   /// Specify the Operator::Type to be used by the update operators.
   /** The default type is Operator::ANY_TYPE which leaves the choice to this
       class. The other currently supported option is Operator::MFEM_SPARSEMAT
       which is only guaranteed to be honored for a refinement update operator.
       Any other type will be treated as Operator::ANY_TYPE.
       @note This operation destroys the current update operator (if owned). */
   void SetUpdateOperatorType(Operator::Type tid) { Th.SetType(tid); }

   /// Free the GridFunction update operator (if any), to save memory.
   virtual void UpdatesFinished() { Th.Clear(); }

   /** Return update counter, similar to Mesh::GetSequence(). Used by
       GridFunction to check if it is up to date with the space. */
   long GetSequence() const { return sequence; }

   /// Return whether or not the space is discontinuous (L2)
   bool IsDGSpace() const
   {
      return dynamic_cast<const L2_FECollection*>(fec) != NULL;
   }

   /** In variable order spaces on nonconforming (NC) meshes, this function
       controls whether strict conformity is enforced in cases where coarse
       edges/faces have higher polynomial order than their fine NC neighbors.
       In the default (strict) case, the coarse side polynomial order is
       reduced to that of the lowest order fine edge/face, so all fine
       neighbors can interpolate the coarse side exactly. If relaxed == true,
       some discontinuities in the solution in such cases are allowed and the
       coarse side is not restricted. For an example, see
       https://github.com/mfem/mfem/pull/1423#issuecomment-621340392 */
   void SetRelaxedHpConformity(bool relaxed = true)
   {
      relaxed_hp = relaxed;
      orders_changed = true; // force update
      Update(false);
   }

   /// Save finite element space to output stream @a out.
   void Save(std::ostream &out) const;

   /** @brief Read a FiniteElementSpace from a stream. The returned
       FiniteElementCollection is owned by the caller. */
   FiniteElementCollection *Load(Mesh *m, std::istream &input);

   virtual ~FiniteElementSpace();
};


/// Class representing the storage layout of a QuadratureFunction.
/** Multiple QuadratureFunction%s can share the same QuadratureSpace. */
class QuadratureSpace
{
protected:
   friend class QuadratureFunction; // Uses the element_offsets.

   Mesh *mesh;
   int order;
   int size;

   const IntegrationRule *int_rule[Geometry::NumGeom];
   int *element_offsets; // scalar offsets; size = number of elements + 1

   // protected functions

   // Assuming mesh and order are set, construct the members: int_rule,
   // element_offsets, and size.
   void Construct();

public:
   /// Create a QuadratureSpace based on the global rules from #IntRules.
   QuadratureSpace(Mesh *mesh_, int order_)
      : mesh(mesh_), order(order_) { Construct(); }

   /// Read a QuadratureSpace from the stream @a in.
   QuadratureSpace(Mesh *mesh_, std::istream &in);

   virtual ~QuadratureSpace() { delete [] element_offsets; }

   /// Return the total number of quadrature points.
   int GetSize() const { return size; }

   /// Return the order of the quadrature rule(s) used by all elements.
   int GetOrder() const { return order; }

   /// Returns the mesh
   inline Mesh *GetMesh() const { return mesh; }

   /// Returns number of elements in the mesh.
   inline int GetNE() const { return mesh->GetNE(); }

   /// Get the IntegrationRule associated with mesh element @a idx.
   const IntegrationRule &GetElementIntRule(int idx) const
   { return *int_rule[mesh->GetElementBaseGeometry(idx)]; }

   /// Write the QuadratureSpace to the stream @a out.
   void Save(std::ostream &out) const;
};

inline bool UsesTensorBasis(const FiniteElementSpace& fes)
{
   // TODO: mixed meshes: return true if there is at least one tensor-product
   // Geometry in the global mesh and the FE collection returns a
   // TensorBasisElement for that Geometry?

   // Potential issue: empty local mesh --> no element 0.
   return dynamic_cast<const mfem::TensorBasisElement *>(fes.GetFE(0))!=nullptr;
}

}

#endif<|MERGE_RESOLUTION|>--- conflicted
+++ resolved
@@ -17,10 +17,7 @@
 #include "../mesh/mesh.hpp"
 #include "fe_coll.hpp"
 #include "doftrans.hpp"
-<<<<<<< HEAD
-=======
 #include "restriction.hpp"
->>>>>>> e7be9bb9
 #include <iostream>
 #include <unordered_map>
 
@@ -126,11 +123,6 @@
    Table var_edge_dofs;
    Table var_face_dofs; ///< NOTE: also used for spaces with mixed faces
 
-<<<<<<< HEAD
-   mutable Table *elem_dof; // if NURBS FE space, not owned; otherwise, owned.
-   mutable Table *elem_fos; // face orientations by element index
-   Table *bdrElem_dof; // used only with NURBS FE spaces; not owned.
-=======
    /** Additional data for the var_*_dofs tables: individual variant orders
        (these are basically alternate J arrays for var_edge/face_dofs). */
    Array<char> var_edge_orders, var_face_orders;
@@ -141,16 +133,12 @@
    mutable Table *bdr_elem_dof; // owned (except in NURBS FE space)
    mutable Table *bdr_elem_fos; // bdr face orientations by bdr element index
    mutable Table *face_dof; // owned; in var-order space contains variant 0 DOFs
->>>>>>> e7be9bb9
 
    Array<int> dof_elem_array, dof_ldof_array;
 
    NURBSExtension *NURBSext;
    int own_ext;
    mutable Array<int> face_to_be; // NURBS FE space only
-
-   Array<DofTransformation*> DoFTrans;
-   mutable VDofTransformation VDoFTrans;
 
    Array<DofTransformation*> DoFTrans;
    mutable VDofTransformation VDoFTrans;
@@ -645,21 +633,6 @@
 
    int GetBdrAttribute(int i) const { return mesh->GetBdrAttribute(i); }
 
-<<<<<<< HEAD
-   /// Returns indexes of degrees of freedom in array dofs for i'th element.
-   virtual DofTransformation * GetElementDofs(int i, Array<int> &dofs) const;
-
-   /// Returns indexes of degrees of freedom for i'th boundary element.
-   virtual void GetBdrElementDofs(int i, Array<int> &dofs) const;
-
-   /** Returns the indexes of the degrees of freedom for i'th face
-       including the dofs for the edges and the vertices of the face. */
-   virtual void GetFaceDofs(int i, Array<int> &dofs) const;
-
-   /** Returns the indexes of the degrees of freedom for i'th edge
-       including the dofs for the vertices of the edge. */
-   void GetEdgeDofs(int i, Array<int> &dofs) const;
-=======
    /// Returns indices of degrees of freedom of element 'elem'.
    virtual DofTransformation *GetElementDofs(int elem, Array<int> &dofs) const;
 
@@ -684,7 +657,6 @@
        @return Order of the selected variant, or -1 if there are no more
        variants. */
    int GetEdgeDofs(int edge, Array<int> &dofs, int variant = 0) const;
->>>>>>> e7be9bb9
 
    void GetVertexDofs(int i, Array<int> &dofs) const;
 
@@ -715,11 +687,7 @@
    static void AdjustVDofs(Array<int> &vdofs);
 
    /// Returns indexes of degrees of freedom in array dofs for i'th element.
-<<<<<<< HEAD
-   DofTransformation * GetElementVDofs(int i, Array<int> &vdofs) const;
-=======
    DofTransformation *GetElementVDofs(int i, Array<int> &vdofs) const;
->>>>>>> e7be9bb9
 
    /// Returns indexes of degrees of freedom for i'th boundary element.
    DofTransformation *GetBdrElementVDofs(int i, Array<int> &vdofs) const;
