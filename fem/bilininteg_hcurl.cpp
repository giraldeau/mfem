--- conflicted
+++ resolved
@@ -2050,13 +2050,8 @@
    }
 }
 
-<<<<<<< HEAD
-// Apply to x corresponding to DOF's in H(curl) (trial), whose curl is integrated
-// against H(curl) test functions corresponding to y.
-=======
 // Apply to x corresponding to DOF's in H(curl) (trial), whose curl is
 // integrated against H(curl) test functions corresponding to y.
->>>>>>> 40e633b3
 template<int MAX_D1D = HCURL_MAX_D1D, int MAX_Q1D = HCURL_MAX_Q1D>
 static void PAHcurlL2Apply3D(const int D1D,
                              const int Q1D,
@@ -2396,13 +2391,8 @@
    }); // end of element loop
 }
 
-<<<<<<< HEAD
-// Apply to x corresponding to DOF's in H(curl) (trial), whose curl is integrated
-// against H(div) test functions corresponding to y.
-=======
 // Apply to x corresponding to DOF's in H(curl) (trial), whose curl is
 // integrated against H(div) test functions corresponding to y.
->>>>>>> 40e633b3
 template<int MAX_D1D = HCURL_MAX_D1D, int MAX_Q1D = HCURL_MAX_Q1D>
 static void PAHcurlHdivApply3D(const int D1D,
                                const int D1Dtest,
@@ -2862,13 +2852,8 @@
    }
 }
 
-<<<<<<< HEAD
-// Apply to x corresponding to DOF's in H(curl) (trial), integrated against
-// curl of H(curl) test functions corresponding to y.
-=======
 // Apply to x corresponding to DOF's in H(curl) (trial), integrated against curl
 // of H(curl) test functions corresponding to y.
->>>>>>> 40e633b3
 template<int MAX_D1D = HCURL_MAX_D1D, int MAX_Q1D = HCURL_MAX_Q1D>
 static void PAHcurlL2Apply3DTranspose(const int D1D,
                                       const int Q1D,
