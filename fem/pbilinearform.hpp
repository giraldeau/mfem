--- conflicted
+++ resolved
@@ -32,12 +32,8 @@
    ParFiniteElementSpace *pfes; ///< Points to the same object as #fes
 
    /// Auxiliary objects used in TrueAddMult().
-<<<<<<< HEAD
-   mutable ParGridFunction X, Y, Ytmp;
-=======
    mutable ParGridFunction X, Y;
    mutable Vector Ytmp;
->>>>>>> 1fe4bfc1
 
    OperatorHandle p_mat, p_mat_e;
 
