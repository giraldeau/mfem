// Copyright (c) 2010, Lawrence Livermore National Security, LLC. Produced at
// the Lawrence Livermore National Laboratory. LLNL-CODE-443211. All Rights
// reserved. See file COPYRIGHT for details.
//
// This file is part of the MFEM library. For more information and source code
// availability see http://mfem.org.
//
// MFEM is free software; you can redistribute it and/or modify it under the
// terms of the GNU Lesser General Public License (as published by the Free
// Software Foundation) version 2.1 dated February 1999.

#ifndef MFEM_FE
#define MFEM_FE

#include "../config/config.hpp"
#include "../general/array.hpp"
#include "../linalg/linalg.hpp"
#include "intrules.hpp"
#include "geom.hpp"

#include <map>

namespace mfem
{

/// Possible basis types. Note that not all elements can use all BasisType(s).
class BasisType
{
public:
   enum
   {
      Invalid         = -1,
      GaussLegendre   = 0,  ///< Open type
      GaussLobatto    = 1,  ///< Closed type
      Positive        = 2,  ///< Bernstein polynomials
      OpenUniform     = 3,  ///< Nodes: x_i = (i+1)/(n+1), i=0,...,n-1
      ClosedUniform   = 4,  ///< Nodes: x_i = i/(n-1),     i=0,...,n-1
      OpenHalfUniform = 5,  ///< Nodes: x_i = (i+1/2)/n,   i=0,...,n-1
      NumBasisType    = 6   ///< Keep track of maximum types to prevent hard-coding
   };
   /** @brief If the input does not represents a valid BasisType, abort with an
       error; otherwise return the input. */
   static int Check(int b_type)
   {
<<<<<<< HEAD
      MFEM_VERIFY(0 <= b_type && b_type < NumBasisType, "unknown BasisType: " << b_type);
=======
      MFEM_VERIFY(0 <= b_type &&
                  b_type < NumBasisType, "unknown BasisType: " << b_type);
>>>>>>> f78ab31d
      return b_type;
   }
   /** @brief Get the corresponding Quadrature1D constant, when that makes
       sense; otherwise return Quadrature1D::Invalid. */
   static int GetQuadrature1D(int b_type)
   {
      switch (b_type)
      {
         case GaussLegendre:   return Quadrature1D::GaussLegendre;
         case GaussLobatto:    return Quadrature1D::GaussLobatto;
         case OpenUniform:     return Quadrature1D::OpenUniform;
         case ClosedUniform:   return Quadrature1D::ClosedUniform;
         case OpenHalfUniform: return Quadrature1D::OpenHalfUniform;
      }
      return Quadrature1D::Invalid;
   }
   /// Check and convert a BasisType constant to a string identifier.
   static const char *Name(int b_type)
   {
      static const char *name[] =
      {
         "Gauss-Legendre", "Gauss-Lobatto", "Positive (Bernstein)",
         "Open uniform", "Closed uniform", "Open half uniform"
      };
      return name[Check(b_type)];
   }
   /// Check and convert a BasisType constant to a char basis identifier.
   static char GetChar(int b_type)
   {
      static const char ident[] = { 'g', 'G', 'P', 'u', 'U', 'o' };
      return ident[Check(b_type)];
   }
   /// Convert char basis identifier to a BasisType constant.
   static int GetType(char b_ident)
   {
      switch (b_ident)
      {
         case 'g': return GaussLegendre;
         case 'G': return GaussLobatto;
         case 'P': return Positive;
         case 'u': return OpenUniform;
         case 'U': return ClosedUniform;
         case 'o': return OpenHalfUniform;
      }
      MFEM_ABORT("unknown BasisType identifier");
      return -1;
   }
};

// Base and derived classes for finite elements

/// Describes the space on each element
class FunctionSpace
{
public:
   enum
   {
      Pk, ///< Polynomials of order k
      Qk, ///< Tensor products of polynomials of order k
      rQk ///< Refined tensor products of polynomials of order k
   };
};

class ElementTransformation;
class Coefficient;
class VectorCoefficient;
class MatrixCoefficient;
class KnotVector;

/// Abstract class for Finite Elements
class FiniteElement
{
protected:
   int Dim,      ///< Dimension of reference space
       GeomType, ///< Geometry::Type of the reference element
       Dof,      ///< Number of degrees of freedom
       Order,    ///< Order/degree of the shape functions
       FuncSpace, RangeType, MapType,
       DerivType, DerivRangeType, DerivMapType;
   IntegrationRule Nodes;
#ifndef MFEM_THREAD_SAFE
   mutable DenseMatrix vshape; // Dof x Dim
#endif

public:
   /// Enumeration for RangeType and DerivRangeType
   enum { SCALAR, VECTOR };

   /** @brief Enumeration for MapType: defines how reference functions are
       mapped to physical space.

       A reference function, `uh(xh)`, can be mapped to a function, `u(x)`, on a
       general physical element in following ways:

           VALUE       u(x) = uh(xh)
           INTEGRAL    u(x) = (1/w) * uh(xh)
           H_DIV       u(x) = (J/w) * uh(xh)
           H_CURL      u(x) = J^{-t} * uh(xh)           (square J)
           H_CURL      u(x) = J*(J^t*J)^{-1} * uh(xh)   (general J)

       where

           x = T(xh) is the image of the reference point xh ("x hat"),
           J = J(xh) is the Jacobian matrix of the transformation T, and
           w = w(xh) = / det(J),           for square J,
                       \ det(J^t*J)^{1/2}, for general J,
                     is the transformation weight factor.
   */
   enum { VALUE,     ///< For scalar fields; preserves point values
          INTEGRAL,  ///< For scalar fields; preserves volume integrals
          H_DIV,     /**< For vector fields; preserves surface integrals of the
                          normal component */
          H_CURL     /**< For vector fields; preserves line integrals of the
                          tangential component */
        };

   /** @brief Enumeration for DerivType: defines which derivative method
       is implemented.

       Each FiniteElement class implements only one type of derivative.  The
       value returned by GetDerivType() indicates which derivative method is
       implemented.
   */
   enum { NONE, ///< No derivatives implemented
          GRAD, ///< Implements CalcDShape methods
          DIV,  ///< Implements CalcDivShape methods
          CURL  ///< Implements CalcCurlShape methods
        };

   /** Construct FiniteElement with given
       @param D    Reference space dimension
       @param G    Geometry type (of type Geometry::Type)
       @param Do   Number of degrees of freedom in the FiniteElement
       @param O    Order/degree of the FiniteElement
       @param F    FunctionSpace type of the FiniteElement
    */
   FiniteElement(int D, int G, int Do, int O, int F = FunctionSpace::Pk);

   /// Returns the reference space dimension for the finite element
   int GetDim() const { return Dim; }

   /// Returns the Geometry::Type of the reference element
   int GetGeomType() const { return GeomType; }

   /// Returns the number of degrees of freedom in the finite element
   int GetDof() const { return Dof; }

   /// Returns the order of the finite element
   int GetOrder() const { return Order; }

   /// Returns the type of space on each element
   int Space() const { return FuncSpace; }

   int GetRangeType() const { return RangeType; }

   int GetDerivRangeType() const { return DerivRangeType; }

   int GetMapType() const { return MapType; }

   int GetDerivType() const { return DerivType; }

   int GetDerivMapType() const { return DerivMapType; }

   /** @brief Evaluate the values of all shape functions of a scalar finite
       element in reference space at the given point @a ip. */
   /** The size (#Dof) of the result Vector @a shape must be set in advance. */
   virtual void CalcShape(const IntegrationPoint &ip,
                          Vector &shape) const = 0;

   /** @brief Evaluate the values of all shape functions of a scalar finite
       element in physical space at the point described by @a Trans. */
   /** The size (#Dof) of the result Vector @a shape must be set in advance. */
   void CalcPhysShape(ElementTransformation &Trans, Vector &shape) const;

   /** @brief Evaluate the gradients of all shape functions of a scalar finite
       element in reference space at the given point @a ip. */
   /** Each row of the result DenseMatrix @a dshape contains the derivatives of
       one shape function. The size (#Dof x #Dim) of @a dshape must be set in
       advance.  */
   virtual void CalcDShape(const IntegrationPoint &ip,
                           DenseMatrix &dshape) const = 0;

   /** @brief Evaluate the gradients of all shape functions of a scalar finite
       element in physical space at the point described by @a Trans. */
   /** Each row of the result DenseMatrix @a dshape contains the derivatives of
       one shape function. The size (#Dof x SDim) of @a dshape must be set in
       advance, where SDim >= #Dim is the physical space dimension as described
       by @a Trans. */
   void CalcPhysDShape(ElementTransformation &Trans, DenseMatrix &dshape) const;

   const IntegrationRule & GetNodes() const { return Nodes; }

   // virtual functions for finite elements on vector spaces

   /** @brief Evaluate the values of all shape functions of a *vector* finite
       element in reference space at the given point @a ip. */
   /** Each row of the result DenseMatrix @a shape contains the components of
       one vector shape function. The size (#Dof x #Dim) of @a shape must be set
       in advance. */
   virtual void CalcVShape(const IntegrationPoint &ip,
                           DenseMatrix &shape) const;

   /** @brief Evaluate the values of all shape functions of a *vector* finite
       element in physical space at the point described by @a Trans. */
   /** Each row of the result DenseMatrix @a shape contains the components of
       one vector shape function. The size (#Dof x SDim) of @a shape must be set
       in advance, where SDim >= #Dim is the physical space dimension as
       described by @a Trans. */
   virtual void CalcVShape(ElementTransformation &Trans,
                           DenseMatrix &shape) const;

   /// Equivalent to the CalcVShape() method with the same arguments.
   void CalcPhysVShape(ElementTransformation &Trans, DenseMatrix &shape) const
   { CalcVShape(Trans, shape); }

   /** @brief Evaluate the divergence of all shape functions of a *vector*
       finite element in reference space at the given point @a ip. */
   /** The size (#Dof) of the result Vector @a divshape must be set in advance.
    */
   virtual void CalcDivShape(const IntegrationPoint &ip,
                             Vector &divshape) const;

   /** @brief Evaluate the divergence of all shape functions of a *vector*
       finite element in physical space at the point described by @a Trans. */
   /** The size (#Dof) of the result Vector @a divshape must be set in advance.
    */
   void CalcPhysDivShape(ElementTransformation &Trans, Vector &divshape) const;

   /** @brief Evaluate the curl of all shape functions of a *vector* finite
       element in reference space at the given point @a ip. */
   /** Each row of the result DenseMatrix @a curl_shape contains the components
       of the curl of one vector shape function. The size (#Dof x CDim) of
       @a curl_shape must be set in advance, where CDim = 3 for #Dim = 3 and
       CDim = 1 for #Dim = 2. */
   virtual void CalcCurlShape(const IntegrationPoint &ip,
                              DenseMatrix &curl_shape) const;

   /** @brief Evaluate the curl of all shape functions of a *vector* finite
       element in physical space at the point described by @a Trans. */
   /** Each row of the result DenseMatrix @a curl_shape contains the components
       of the curl of one vector shape function. The size (#Dof x CDim) of
       @a curl_shape must be set in advance, where CDim = 3 for #Dim = 3 and
       CDim = 1 for #Dim = 2. */
   void CalcPhysCurlShape(ElementTransformation &Trans,
                          DenseMatrix &curl_shape) const;

   virtual void GetFaceDofs(int face, int **dofs, int *ndofs) const;

   /** each row of h contains the upper triangular part of the hessian
       of one shape function; the order in 2D is {u_xx, u_xy, u_yy} */
   virtual void CalcHessian (const IntegrationPoint &ip,
                             DenseMatrix &h) const;

   /** Return the local interpolation matrix I (Dof x Dof) where the
       fine element is the image of the base geometry under the given
       transformation. */
   virtual void GetLocalInterpolation (ElementTransformation &Trans,
                                       DenseMatrix &I) const;

   /** Given a coefficient and a transformation, compute its projection
       (approximation) in the local finite dimensional space in terms
       of the degrees of freedom. */
   virtual void Project (Coefficient &coeff,
                         ElementTransformation &Trans, Vector &dofs) const;

   /** Given a vector coefficient and a transformation, compute its
       projection (approximation) in the local finite dimensional space
       in terms of the degrees of freedom. (VectorFiniteElements) */
   virtual void Project (VectorCoefficient &vc,
                         ElementTransformation &Trans, Vector &dofs) const;

   /** Given a matrix coefficient and a transformation, compute an approximation
       ("projection") in the local finite dimensional space in terms of the
       degrees of freedom. For VectorFiniteElements, the rows of the coefficient
       are projected in the vector space. */
   virtual void ProjectMatrixCoefficient(
      MatrixCoefficient &mc, ElementTransformation &T, Vector &dofs) const;

   /** Compute a representation (up to multiplicative constant) for
       the delta function at the vertex with the given index. */
   virtual void ProjectDelta(int vertex, Vector &dofs) const;

   /** Compute the embedding/projection matrix from the given FiniteElement
       onto 'this' FiniteElement. The ElementTransformation is included to
       support cases when the projection depends on it. */
   virtual void Project(const FiniteElement &fe, ElementTransformation &Trans,
                        DenseMatrix &I) const;

   /** Compute the discrete gradient matrix from the given FiniteElement onto
       'this' FiniteElement. The ElementTransformation is included to support
       cases when the matrix depends on it. */
   virtual void ProjectGrad(const FiniteElement &fe,
                            ElementTransformation &Trans,
                            DenseMatrix &grad) const;

   /** Compute the discrete curl matrix from the given FiniteElement onto
       'this' FiniteElement. The ElementTransformation is included to support
       cases when the matrix depends on it. */
   virtual void ProjectCurl(const FiniteElement &fe,
                            ElementTransformation &Trans,
                            DenseMatrix &curl) const;

   /** Compute the discrete divergence matrix from the given FiniteElement onto
       'this' FiniteElement. The ElementTransformation is included to support
       cases when the matrix depends on it. */
   virtual void ProjectDiv(const FiniteElement &fe,
                           ElementTransformation &Trans,
                           DenseMatrix &div) const;

   virtual ~FiniteElement () { }

   static bool IsClosedType(int pt_type)
   {
      const int q_type = BasisType::GetQuadrature1D(pt_type);
      return ((q_type != Quadrature1D::Invalid) &&
              (Quadrature1D::CheckClosed(q_type) != Quadrature1D::Invalid));
   }

   static bool IsOpenType(int pt_type)
   {
      const int q_type = BasisType::GetQuadrature1D(pt_type);
      return ((q_type != Quadrature1D::Invalid) &&
              (Quadrature1D::CheckOpen(q_type) != Quadrature1D::Invalid));
   }

   static int VerifyClosed(int pt_type)
   {
      MFEM_VERIFY(IsClosedType(pt_type),
                  "invalid closed point type: " << pt_type);
      return pt_type;
   }
   static int VerifyOpen(int pt_type)
   {
      MFEM_VERIFY(IsOpenType(pt_type),
                  "invalid open point type: " << pt_type);
      return pt_type;
   }
};

class ScalarFiniteElement : public FiniteElement
{
public:
   ScalarFiniteElement(int D, int G, int Do, int O, int F = FunctionSpace::Pk)
      : FiniteElement(D, G, Do, O, F)
   { DerivType = GRAD; DerivRangeType = VECTOR; DerivMapType = H_CURL; }

   void SetMapType(int M)
   {
      MFEM_VERIFY(M == VALUE || M == INTEGRAL, "unknown MapType");
      MapType = M;
      DerivType = (M == VALUE) ? GRAD : NONE;
   }
};

class NodalFiniteElement : public ScalarFiniteElement
{
protected:
   void NodalLocalInterpolation (ElementTransformation &Trans,
                                 DenseMatrix &I,
                                 const NodalFiniteElement &fine_fe) const;

   void ProjectCurl_2D(const FiniteElement &fe,
                       ElementTransformation &Trans,
                       DenseMatrix &curl) const;

#ifndef MFEM_THREAD_SAFE
   mutable Vector c_shape;
#endif

public:
#ifdef MFEM_THREAD_SAFE
   NodalFiniteElement(int D, int G, int Do, int O, int F = FunctionSpace::Pk)
      : ScalarFiniteElement(D, G, Do, O, F) { }
#else
   NodalFiniteElement(int D, int G, int Do, int O, int F = FunctionSpace::Pk)
      : ScalarFiniteElement(D, G, Do, O, F), c_shape(Do) { }
#endif

   virtual void GetLocalInterpolation (ElementTransformation &Trans,
                                       DenseMatrix &I) const
   { NodalLocalInterpolation (Trans, I, *this); }

   virtual void Project (Coefficient &coeff,
                         ElementTransformation &Trans, Vector &dofs) const;

   virtual void Project (VectorCoefficient &vc,
                         ElementTransformation &Trans, Vector &dofs) const;

   // (mc.height x mc.width) @ DOFs -> (Dof x mc.width x mc.height) in dofs
   virtual void ProjectMatrixCoefficient(
      MatrixCoefficient &mc, ElementTransformation &T, Vector &dofs) const;

   virtual void Project(const FiniteElement &fe, ElementTransformation &Trans,
                        DenseMatrix &I) const;

   virtual void ProjectGrad(const FiniteElement &fe,
                            ElementTransformation &Trans,
                            DenseMatrix &grad) const;

   virtual void ProjectDiv(const FiniteElement &fe,
                           ElementTransformation &Trans,
                           DenseMatrix &div) const;
};


class PositiveFiniteElement : public ScalarFiniteElement
{
protected:
   void PositiveLocalInterpolation(ElementTransformation &Trans,
                                   DenseMatrix &I,
                                   const PositiveFiniteElement &fine_fe) const;

public:
   PositiveFiniteElement(int D, int G, int Do, int O,
                         int F = FunctionSpace::Pk) :
      ScalarFiniteElement(D, G, Do, O, F)
   { }

   virtual void GetLocalInterpolation(ElementTransformation &Trans,
                                      DenseMatrix &I) const
   { PositiveLocalInterpolation(Trans, I, *this); }

   using FiniteElement::Project;

   // Low-order monotone "projection" (actually it is not a projection): the
   // dofs are set to be the Coefficient values at the nodes.
   virtual void Project(Coefficient &coeff,
                        ElementTransformation &Trans, Vector &dofs) const;

   virtual void Project(const FiniteElement &fe, ElementTransformation &Trans,
                        DenseMatrix &I) const;
};

class VectorFiniteElement : public FiniteElement
{
   // Hide the scalar functions CalcShape and CalcDShape.
private:
   /// Overrides the scalar CalcShape function to print an error.
   virtual void CalcShape(const IntegrationPoint &ip,
                          Vector &shape) const;

   /// Overrides the scalar CalcDShape function to print an error.
   virtual void CalcDShape(const IntegrationPoint &ip,
                           DenseMatrix &dshape) const;

protected:
#ifndef MFEM_THREAD_SAFE
   mutable DenseMatrix J, Jinv;
   mutable DenseMatrix curlshape, curlshape_J;
#endif
   void SetDerivMembers();

   void CalcVShape_RT(ElementTransformation &Trans,
                      DenseMatrix &shape) const;

   void CalcVShape_ND(ElementTransformation &Trans,
                      DenseMatrix &shape) const;

   void Project_RT(const double *nk, const Array<int> &d2n,
                   VectorCoefficient &vc, ElementTransformation &Trans,
                   Vector &dofs) const;

   // project the rows of the matrix coefficient in an RT space
   void ProjectMatrixCoefficient_RT(
      const double *nk, const Array<int> &d2n,
      MatrixCoefficient &mc, ElementTransformation &T, Vector &dofs) const;

   void Project_RT(const double *nk, const Array<int> &d2n,
                   const FiniteElement &fe, ElementTransformation &Trans,
                   DenseMatrix &I) const;

   // rotated gradient in 2D
   void ProjectGrad_RT(const double *nk, const Array<int> &d2n,
                       const FiniteElement &fe, ElementTransformation &Trans,
                       DenseMatrix &grad) const;

   // Compute the curl as a discrete operator from ND FE (fe) to ND FE (this).
   // The natural FE for the range is RT, so this is an approximation.
   void ProjectCurl_ND(const double *tk, const Array<int> &d2t,
                       const FiniteElement &fe, ElementTransformation &Trans,
                       DenseMatrix &curl) const;

   void ProjectCurl_RT(const double *nk, const Array<int> &d2n,
                       const FiniteElement &fe, ElementTransformation &Trans,
                       DenseMatrix &curl) const;

   void Project_ND(const double *tk, const Array<int> &d2t,
                   VectorCoefficient &vc, ElementTransformation &Trans,
                   Vector &dofs) const;

   // project the rows of the matrix coefficient in an ND space
   void ProjectMatrixCoefficient_ND(
      const double *tk, const Array<int> &d2t,
      MatrixCoefficient &mc, ElementTransformation &T, Vector &dofs) const;

   void Project_ND(const double *tk, const Array<int> &d2t,
                   const FiniteElement &fe, ElementTransformation &Trans,
                   DenseMatrix &I) const;

   void ProjectGrad_ND(const double *tk, const Array<int> &d2t,
                       const FiniteElement &fe, ElementTransformation &Trans,
                       DenseMatrix &grad) const;

   void LocalInterpolation_RT(const double *nk, const Array<int> &d2n,
                              ElementTransformation &Trans,
                              DenseMatrix &I) const;

   void LocalInterpolation_ND(const double *tk, const Array<int> &d2t,
                              ElementTransformation &Trans,
                              DenseMatrix &I) const;

public:
   VectorFiniteElement (int D, int G, int Do, int O, int M,
                        int F = FunctionSpace::Pk) :
#ifdef MFEM_THREAD_SAFE
      FiniteElement(D, G, Do, O, F)
   { RangeType = VECTOR; MapType = M; SetDerivMembers(); }
#else
      FiniteElement(D, G, Do, O, F), Jinv(D)
   { RangeType = VECTOR; MapType = M; SetDerivMembers(); }
#endif
};

class PointFiniteElement : public NodalFiniteElement
{
public:
   PointFiniteElement();

   virtual void CalcShape(const IntegrationPoint &ip, Vector &shape) const;

   virtual void CalcDShape(const IntegrationPoint &ip,
                           DenseMatrix &dshape) const;
};

/// Class for linear FE on interval
class Linear1DFiniteElement : public NodalFiniteElement
{
public:
   /// Construct a linear FE on interval
   Linear1DFiniteElement();

   /** virtual function which evaluates the values of all
       shape functions at a given point ip and stores
       them in the vector shape of dimension Dof (2) */
   virtual void CalcShape(const IntegrationPoint &ip, Vector &shape) const;

   /** virtual function which evaluates the derivatives of all
       shape functions at a given point ip and stores them in
       the matrix dshape (Dof x Dim) (2 x 1) so that each row
       contains the derivative of one shape function */
   virtual void CalcDShape(const IntegrationPoint &ip,
                           DenseMatrix &dshape) const;
};

/// Class for linear FE on triangle
class Linear2DFiniteElement : public NodalFiniteElement
{
public:
   /// Construct a linear FE on triangle
   Linear2DFiniteElement();

   /** virtual function which evaluates the values of all
       shape functions at a given point ip and stores
       them in the vector shape of dimension Dof (3) */
   virtual void CalcShape(const IntegrationPoint &ip, Vector &shape) const;

   /** virtual function which evaluates the values of all
       partial derivatives of all shape functions at a given
       point ip and stores them in the matrix dshape (Dof x Dim) (3 x 2)
       so that each row contains the derivatives of one shape function */
   virtual void CalcDShape(const IntegrationPoint &ip,
                           DenseMatrix &dshape) const;
   virtual void ProjectDelta(int vertex, Vector &dofs) const
   { dofs = 0.0; dofs(vertex) = 1.0; }
};

/// Class for bilinear FE on quadrilateral
class BiLinear2DFiniteElement : public NodalFiniteElement
{
public:
   /// Construct a bilinear FE on quadrilateral
   BiLinear2DFiniteElement();

   /** virtual function which evaluates the values of all
       shape functions at a given point ip and stores
       them in the vector shape of dimension Dof (4) */
   virtual void CalcShape(const IntegrationPoint &ip, Vector &shape) const;

   /** virtual function which evaluates the values of all
       partial derivatives of all shape functions at a given
       point ip and stores them in the matrix dshape (Dof x Dim) (4 x 2)
       so that each row contains the derivatives of one shape function */
   virtual void CalcDShape(const IntegrationPoint &ip,
                           DenseMatrix &dshape) const;
   virtual void CalcHessian (const IntegrationPoint &ip,
                             DenseMatrix &h) const;
   virtual void ProjectDelta(int vertex, Vector &dofs) const
   { dofs = 0.0; dofs(vertex) = 1.0; } // { dofs = 1.0; }
};

/// Class for linear FE on triangle with nodes at the 3 "Gaussian" points
class GaussLinear2DFiniteElement : public NodalFiniteElement
{
public:
   GaussLinear2DFiniteElement();
   virtual void CalcShape(const IntegrationPoint &ip, Vector &shape) const;
   virtual void CalcDShape(const IntegrationPoint &ip,
                           DenseMatrix &dshape) const;
   virtual void ProjectDelta(int vertex, Vector &dofs) const;
};

/// Class for bilinear FE on quad with nodes at the 4 Gaussian points
class GaussBiLinear2DFiniteElement : public NodalFiniteElement
{
private:
   static const double p[2];

public:
   GaussBiLinear2DFiniteElement();
   virtual void CalcShape(const IntegrationPoint &ip, Vector &shape) const;
   virtual void CalcDShape(const IntegrationPoint &ip,
                           DenseMatrix &dshape) const;
   virtual void ProjectDelta(int vertex, Vector &dofs) const;
};

class P1OnQuadFiniteElement : public NodalFiniteElement
{
public:
   P1OnQuadFiniteElement();
   virtual void CalcShape(const IntegrationPoint &ip, Vector &shape) const;
   virtual void CalcDShape(const IntegrationPoint &ip,
                           DenseMatrix &dshape) const;
   virtual void ProjectDelta(int vertex, Vector &dofs) const
   { dofs = 1.0; }
};

/// Class for quadratic FE on interval
class Quad1DFiniteElement : public NodalFiniteElement
{
public:
   /// Construct a quadratic FE on interval
   Quad1DFiniteElement();

   /** virtual function which evaluates the values of all
       shape functions at a given point ip and stores
       them in the vector shape of dimension Dof (3) */
   virtual void CalcShape(const IntegrationPoint &ip, Vector &shape) const;

   /** virtual function which evaluates the derivatives of all
       shape functions at a given point ip and stores them in
       the matrix dshape (Dof x Dim) (3 x 1) so that each row
       contains the derivative of one shape function */
   virtual void CalcDShape(const IntegrationPoint &ip,
                           DenseMatrix &dshape) const;
};

class QuadPos1DFiniteElement : public PositiveFiniteElement
{
public:
   QuadPos1DFiniteElement();
   virtual void CalcShape(const IntegrationPoint &ip, Vector &shape) const;
   virtual void CalcDShape(const IntegrationPoint &ip,
                           DenseMatrix &dshape) const;
};

/// Class for quadratic FE on triangle
class Quad2DFiniteElement : public NodalFiniteElement
{
public:
   /// Construct a quadratic FE on triangle
   Quad2DFiniteElement();

   /** virtual function which evaluates the values of all
       shape functions at a given point ip and stores
       them in the vector shape of dimension Dof (6) */
   virtual void CalcShape(const IntegrationPoint &ip, Vector &shape) const;

   /** virtual function which evaluates the values of all
       partial derivatives of all shape functions at a given
       point ip and stores them in the matrix dshape (Dof x Dim) (6 x 2)
       so that each row contains the derivatives of one shape function */
   virtual void CalcDShape(const IntegrationPoint &ip,
                           DenseMatrix &dshape) const;

   virtual void CalcHessian (const IntegrationPoint &ip,
                             DenseMatrix &h) const;
   virtual void ProjectDelta(int vertex, Vector &dofs) const;
};

/// Class for quadratic FE on triangle with nodes at the "Gaussian" points
class GaussQuad2DFiniteElement : public NodalFiniteElement
{
private:
   static const double p[2];
   DenseMatrix A;
   mutable DenseMatrix D;
   mutable Vector pol;
public:
   GaussQuad2DFiniteElement();
   virtual void CalcShape(const IntegrationPoint &ip, Vector &shape) const;
   virtual void CalcDShape(const IntegrationPoint &ip,
                           DenseMatrix &dshape) const;
   // virtual void ProjectDelta(int vertex, Vector &dofs) const;
};

/// Class for bi-quadratic FE on quadrilateral
class BiQuad2DFiniteElement : public NodalFiniteElement
{
public:
   /// Construct a biquadratic FE on quadrilateral
   BiQuad2DFiniteElement();

   /** virtual function which evaluates the values of all
       shape functions at a given point ip and stores
       them in the vector shape of dimension Dof (9) */
   virtual void CalcShape(const IntegrationPoint &ip, Vector &shape) const;

   /** virtual function which evaluates the values of all
       partial derivatives of all shape functions at a given
       point ip and stores them in the matrix dshape (Dof x Dim) (9 x 2)
       so that each row contains the derivatives of one shape function */
   virtual void CalcDShape(const IntegrationPoint &ip,
                           DenseMatrix &dshape) const;
   virtual void ProjectDelta(int vertex, Vector &dofs) const;
};

class BiQuadPos2DFiniteElement : public PositiveFiniteElement
{
public:
   BiQuadPos2DFiniteElement();
   virtual void CalcShape(const IntegrationPoint &ip, Vector &shape) const;
   virtual void CalcDShape(const IntegrationPoint &ip,
                           DenseMatrix &dshape) const;
   virtual void GetLocalInterpolation(ElementTransformation &Trans,
                                      DenseMatrix &I) const;
   using FiniteElement::Project;
   virtual void Project(Coefficient &coeff, ElementTransformation &Trans,
                        Vector &dofs) const;
   virtual void Project(VectorCoefficient &vc, ElementTransformation &Trans,
                        Vector &dofs) const;
   virtual void ProjectDelta(int vertex, Vector &dofs) const
   { dofs = 0.; dofs(vertex) = 1.; }
};

/// Bi-quadratic element on quad with nodes at the 9 Gaussian points
class GaussBiQuad2DFiniteElement : public NodalFiniteElement
{
public:
   GaussBiQuad2DFiniteElement();
   virtual void CalcShape(const IntegrationPoint &ip, Vector &shape) const;
   virtual void CalcDShape(const IntegrationPoint &ip,
                           DenseMatrix &dshape) const;
   // virtual void ProjectDelta(int vertex, Vector &dofs) const { dofs = 1.; }
};

class BiCubic2DFiniteElement : public NodalFiniteElement
{
public:
   BiCubic2DFiniteElement();
   virtual void CalcShape(const IntegrationPoint &ip, Vector &shape) const;
   virtual void CalcDShape(const IntegrationPoint &ip,
                           DenseMatrix &dshape) const;
   virtual void CalcHessian (const IntegrationPoint &ip,
                             DenseMatrix &h) const;
};

class Cubic1DFiniteElement : public NodalFiniteElement
{
public:
   Cubic1DFiniteElement();

   virtual void CalcShape(const IntegrationPoint &ip, Vector &shape) const;

   virtual void CalcDShape(const IntegrationPoint &ip,
                           DenseMatrix &dshape) const;
};

class Cubic2DFiniteElement : public NodalFiniteElement
{
public:
   Cubic2DFiniteElement();

   virtual void CalcShape(const IntegrationPoint &ip, Vector &shape) const;

   virtual void CalcDShape(const IntegrationPoint &ip,
                           DenseMatrix &dshape) const;

   virtual void CalcHessian (const IntegrationPoint &ip,
                             DenseMatrix &h) const;
};

/// Class for cubic FE on tetrahedron
class Cubic3DFiniteElement : public NodalFiniteElement
{
public:
   /// Construct a cubic FE on tetrahedron
   Cubic3DFiniteElement();

   virtual void CalcShape(const IntegrationPoint &ip, Vector &shape) const;

   virtual void CalcDShape(const IntegrationPoint &ip,
                           DenseMatrix &dshape) const;
};

/// Class for constant FE on triangle
class P0TriangleFiniteElement : public NodalFiniteElement
{
public:
   /// Construct P0 triangle finite element
   P0TriangleFiniteElement();

   /// evaluate shape function - constant 1
   virtual void CalcShape(const IntegrationPoint &ip, Vector &shape) const;

   /// evaluate derivatives of shape function - constant 0
   virtual void CalcDShape(const IntegrationPoint &ip,
                           DenseMatrix &dshape) const;
   virtual void ProjectDelta(int vertex, Vector &dofs) const
   { dofs(0) = 1.0; }
};


class P0QuadFiniteElement : public NodalFiniteElement
{
public:
   P0QuadFiniteElement();
   virtual void CalcShape(const IntegrationPoint &ip, Vector &shape) const;
   virtual void CalcDShape(const IntegrationPoint &ip,
                           DenseMatrix &dshape) const;
   virtual void ProjectDelta(int vertex, Vector &dofs) const
   { dofs(0) = 1.0; }
};


/// Class for linear FE on tetrahedron
class Linear3DFiniteElement : public NodalFiniteElement
{
public:
   /// Construct a linear FE on tetrahedron
   Linear3DFiniteElement();

   /** virtual function which evaluates the values of all
       shape functions at a given point ip and stores
       them in the vector shape of dimension Dof (4) */
   virtual void CalcShape(const IntegrationPoint &ip, Vector &shape) const;

   /** virtual function which evaluates the values of all
       partial derivatives of all shape functions at a given
       point ip and stores them in the matrix dshape (Dof x Dim) (4 x 3)
       so that each row contains the derivatives of one shape function */
   virtual void CalcDShape(const IntegrationPoint &ip,
                           DenseMatrix &dshape) const;

   virtual void ProjectDelta(int vertex, Vector &dofs) const
   { dofs = 0.0; dofs(vertex) = 1.0; }

   virtual void GetFaceDofs(int face, int **dofs, int *ndofs) const;
};

/// Class for quadratic FE on tetrahedron
class Quadratic3DFiniteElement : public NodalFiniteElement
{
public:
   /// Construct a quadratic FE on tetrahedron
   Quadratic3DFiniteElement();

   virtual void CalcShape(const IntegrationPoint &ip, Vector &shape) const;

   virtual void CalcDShape(const IntegrationPoint &ip,
                           DenseMatrix &dshape) const;
};

/// Class for tri-linear FE on cube
class TriLinear3DFiniteElement : public NodalFiniteElement
{
public:
   /// Construct a tri-linear FE on cube
   TriLinear3DFiniteElement();

   /** virtual function which evaluates the values of all
       shape functions at a given point ip and stores
       them in the vector shape of dimension Dof (8) */
   virtual void CalcShape(const IntegrationPoint &ip, Vector &shape) const;

   /** virtual function which evaluates the values of all
       partial derivatives of all shape functions at a given
       point ip and stores them in the matrix dshape (Dof x Dim) (8 x 3)
       so that each row contains the derivatives of one shape function */
   virtual void CalcDShape(const IntegrationPoint &ip,
                           DenseMatrix &dshape) const;

   virtual void ProjectDelta(int vertex, Vector &dofs) const
   { dofs = 0.0; dofs(vertex) = 1.0; }
};

/// Crouzeix-Raviart finite element on triangle
class CrouzeixRaviartFiniteElement : public NodalFiniteElement
{
public:
   CrouzeixRaviartFiniteElement();
   virtual void CalcShape(const IntegrationPoint &ip, Vector &shape) const;
   virtual void CalcDShape(const IntegrationPoint &ip,
                           DenseMatrix &dshape) const;
   virtual void ProjectDelta(int vertex, Vector &dofs) const
   { dofs = 1.0; }
};

/// Crouzeix-Raviart finite element on quadrilateral
class CrouzeixRaviartQuadFiniteElement : public NodalFiniteElement
{
public:
   CrouzeixRaviartQuadFiniteElement();
   virtual void CalcShape(const IntegrationPoint &ip, Vector &shape) const;
   virtual void CalcDShape(const IntegrationPoint &ip,
                           DenseMatrix &dshape) const;
};

class P0SegmentFiniteElement : public NodalFiniteElement
{
public:
   P0SegmentFiniteElement(int Ord = 0);
   virtual void CalcShape(const IntegrationPoint &ip, Vector &shape) const;
   virtual void CalcDShape(const IntegrationPoint &ip,
                           DenseMatrix &dshape) const;
};

class RT0TriangleFiniteElement : public VectorFiniteElement
{
private:
   static const double nk[3][2];

public:
   RT0TriangleFiniteElement();

   virtual void CalcVShape(const IntegrationPoint &ip,
                           DenseMatrix &shape) const;

   virtual void CalcVShape(ElementTransformation &Trans,
                           DenseMatrix &shape) const
   { CalcVShape_RT(Trans, shape); }

   virtual void CalcDivShape(const IntegrationPoint &ip,
                             Vector &divshape) const;

   virtual void GetLocalInterpolation (ElementTransformation &Trans,
                                       DenseMatrix &I) const;

   using FiniteElement::Project;

   virtual void Project (VectorCoefficient &vc,
                         ElementTransformation &Trans, Vector &dofs) const;
};

class RT0QuadFiniteElement : public VectorFiniteElement
{
private:
   static const double nk[4][2];

public:
   RT0QuadFiniteElement();

   virtual void CalcVShape(const IntegrationPoint &ip,
                           DenseMatrix &shape) const;

   virtual void CalcVShape(ElementTransformation &Trans,
                           DenseMatrix &shape) const
   { CalcVShape_RT(Trans, shape); }

   virtual void CalcDivShape(const IntegrationPoint &ip,
                             Vector &divshape) const;

   virtual void GetLocalInterpolation (ElementTransformation &Trans,
                                       DenseMatrix &I) const;

   using FiniteElement::Project;

   virtual void Project (VectorCoefficient &vc,
                         ElementTransformation &Trans, Vector &dofs) const;
};

class RT1TriangleFiniteElement : public VectorFiniteElement
{
private:
   static const double nk[8][2];

public:
   RT1TriangleFiniteElement();

   virtual void CalcVShape(const IntegrationPoint &ip,
                           DenseMatrix &shape) const;

   virtual void CalcVShape(ElementTransformation &Trans,
                           DenseMatrix &shape) const
   { CalcVShape_RT(Trans, shape); }

   virtual void CalcDivShape(const IntegrationPoint &ip,
                             Vector &divshape) const;

   virtual void GetLocalInterpolation (ElementTransformation &Trans,
                                       DenseMatrix &I) const;

   using FiniteElement::Project;

   virtual void Project (VectorCoefficient &vc,
                         ElementTransformation &Trans, Vector &dofs) const;
};

class RT1QuadFiniteElement : public VectorFiniteElement
{
private:
   static const double nk[12][2];

public:
   RT1QuadFiniteElement();

   virtual void CalcVShape(const IntegrationPoint &ip,
                           DenseMatrix &shape) const;

   virtual void CalcVShape(ElementTransformation &Trans,
                           DenseMatrix &shape) const
   { CalcVShape_RT(Trans, shape); }

   virtual void CalcDivShape(const IntegrationPoint &ip,
                             Vector &divshape) const;

   virtual void GetLocalInterpolation (ElementTransformation &Trans,
                                       DenseMatrix &I) const;

   using FiniteElement::Project;

   virtual void Project (VectorCoefficient &vc,
                         ElementTransformation &Trans, Vector &dofs) const;
};

class RT2TriangleFiniteElement : public VectorFiniteElement
{
private:
   static const double M[15][15];
public:
   RT2TriangleFiniteElement();

   virtual void CalcVShape(const IntegrationPoint &ip,
                           DenseMatrix &shape) const;

   virtual void CalcVShape(ElementTransformation &Trans,
                           DenseMatrix &shape) const
   { CalcVShape_RT(Trans, shape); }

   virtual void CalcDivShape(const IntegrationPoint &ip,
                             Vector &divshape) const;
};

class RT2QuadFiniteElement : public VectorFiniteElement
{
private:
   static const double nk[24][2];
   static const double pt[4];
   static const double dpt[3];

public:
   RT2QuadFiniteElement();

   virtual void CalcVShape(const IntegrationPoint &ip,
                           DenseMatrix &shape) const;

   virtual void CalcVShape(ElementTransformation &Trans,
                           DenseMatrix &shape) const
   { CalcVShape_RT(Trans, shape); }

   virtual void CalcDivShape(const IntegrationPoint &ip,
                             Vector &divshape) const;

   virtual void GetLocalInterpolation (ElementTransformation &Trans,
                                       DenseMatrix &I) const;

   using FiniteElement::Project;

   virtual void Project (VectorCoefficient &vc,
                         ElementTransformation &Trans, Vector &dofs) const;
};

/// Linear 1D element with nodes 1/3 and 2/3 (trace of RT1)
class P1SegmentFiniteElement : public NodalFiniteElement
{
public:
   P1SegmentFiniteElement();
   virtual void CalcShape(const IntegrationPoint &ip, Vector &shape) const;
   virtual void CalcDShape(const IntegrationPoint &ip,
                           DenseMatrix &dshape) const;
};

/// Quadratic 1D element with nodes the Gaussian points in [0,1] (trace of RT2)
class P2SegmentFiniteElement : public NodalFiniteElement
{
public:
   P2SegmentFiniteElement();
   virtual void CalcShape(const IntegrationPoint &ip, Vector &shape) const;
   virtual void CalcDShape(const IntegrationPoint &ip,
                           DenseMatrix &dshape) const;
};

class Lagrange1DFiniteElement : public NodalFiniteElement
{
private:
   Vector rwk;
#ifndef MFEM_THREAD_SAFE
   mutable Vector rxxk;
#endif
public:
   Lagrange1DFiniteElement (int degree);
   virtual void CalcShape(const IntegrationPoint &ip, Vector &shape) const;
   virtual void CalcDShape(const IntegrationPoint &ip,
                           DenseMatrix &dshape) const;
};

class P1TetNonConfFiniteElement : public NodalFiniteElement
{
public:
   P1TetNonConfFiniteElement();
   virtual void CalcShape(const IntegrationPoint &ip, Vector &shape) const;
   virtual void CalcDShape(const IntegrationPoint &ip,
                           DenseMatrix &dshape) const;
};

class P0TetFiniteElement : public NodalFiniteElement
{
public:
   P0TetFiniteElement ();
   virtual void CalcShape(const IntegrationPoint &ip, Vector &shape) const;
   virtual void CalcDShape(const IntegrationPoint &ip,
                           DenseMatrix &dshape) const;
   virtual void ProjectDelta(int vertex, Vector &dofs) const
   { dofs(0) = 1.0; }
};

class P0HexFiniteElement : public NodalFiniteElement
{
public:
   P0HexFiniteElement ();
   virtual void CalcShape(const IntegrationPoint &ip, Vector &shape) const;
   virtual void CalcDShape(const IntegrationPoint &ip,
                           DenseMatrix &dshape) const;
   virtual void ProjectDelta(int vertex, Vector &dofs) const
   { dofs(0) = 1.0; }
};

/// Tensor products of 1D FEs (only degree 2 is functional)
class LagrangeHexFiniteElement : public NodalFiniteElement
{
private:
   Lagrange1DFiniteElement * fe1d;
   int dof1d;
   int *I, *J, *K;
#ifndef MFEM_THREAD_SAFE
   mutable Vector shape1dx, shape1dy, shape1dz;
   mutable DenseMatrix dshape1dx, dshape1dy, dshape1dz;
#endif

public:
   LagrangeHexFiniteElement (int degree);
   virtual void CalcShape(const IntegrationPoint &ip, Vector &shape) const;
   virtual void CalcDShape(const IntegrationPoint &ip,
                           DenseMatrix &dshape) const;
   ~LagrangeHexFiniteElement ();
};


/// Class for refined linear FE on interval
class RefinedLinear1DFiniteElement : public NodalFiniteElement
{
public:
   /// Construct a quadratic FE on interval
   RefinedLinear1DFiniteElement();

   /** virtual function which evaluates the values of all
       shape functions at a given point ip and stores
       them in the vector shape of dimension Dof (3) */
   virtual void CalcShape(const IntegrationPoint &ip, Vector &shape) const;

   /** virtual function which evaluates the derivatives of all
       shape functions at a given point ip and stores them in
       the matrix dshape (Dof x Dim) (3 x 1) so that each row
       contains the derivative of one shape function */
   virtual void CalcDShape(const IntegrationPoint &ip,
                           DenseMatrix &dshape) const;
};

/// Class for refined linear FE on triangle
class RefinedLinear2DFiniteElement : public NodalFiniteElement
{
public:
   /// Construct a quadratic FE on triangle
   RefinedLinear2DFiniteElement();

   /** virtual function which evaluates the values of all
       shape functions at a given point ip and stores
       them in the vector shape of dimension Dof (6) */
   virtual void CalcShape(const IntegrationPoint &ip, Vector &shape) const;

   /** virtual function which evaluates the values of all
       partial derivatives of all shape functions at a given
       point ip and stores them in the matrix dshape (Dof x Dim) (6 x 2)
       so that each row contains the derivatives of one shape function */
   virtual void CalcDShape(const IntegrationPoint &ip,
                           DenseMatrix &dshape) const;
};

/// Class for refined linear FE on tetrahedron
class RefinedLinear3DFiniteElement : public NodalFiniteElement
{
public:
   /// Construct a quadratic FE on tetrahedron
   RefinedLinear3DFiniteElement();

   virtual void CalcShape(const IntegrationPoint &ip, Vector &shape) const;

   virtual void CalcDShape(const IntegrationPoint &ip,
                           DenseMatrix &dshape) const;
};

/// Class for refined bi-linear FE on quadrilateral
class RefinedBiLinear2DFiniteElement : public NodalFiniteElement
{
public:
   /// Construct a biquadratic FE on quadrilateral
   RefinedBiLinear2DFiniteElement();

   /** virtual function which evaluates the values of all
       shape functions at a given point ip and stores
       them in the vector shape of dimension Dof (9) */
   virtual void CalcShape(const IntegrationPoint &ip, Vector &shape) const;

   /** virtual function which evaluates the values of all
       partial derivatives of all shape functions at a given
       point ip and stores them in the matrix dshape (Dof x Dim) (9 x 2)
       so that each row contains the derivatives of one shape function */
   virtual void CalcDShape(const IntegrationPoint &ip,
                           DenseMatrix &dshape) const;
};

/// Class for refined trilinear FE on a hexahedron
class RefinedTriLinear3DFiniteElement : public NodalFiniteElement
{
public:
   /// Construct a biquadratic FE on quadrilateral
   RefinedTriLinear3DFiniteElement();

   /** virtual function which evaluates the values of all
       shape functions at a given point ip and stores
       them in the vector shape of dimension Dof (9) */
   virtual void CalcShape(const IntegrationPoint &ip, Vector &shape) const;

   /** virtual function which evaluates the values of all
       partial derivatives of all shape functions at a given
       point ip and stores them in the matrix dshape (Dof x Dim) (9 x 2)
       so that each row contains the derivatives of one shape function */
   virtual void CalcDShape(const IntegrationPoint &ip,
                           DenseMatrix &dshape) const;
};


class Nedelec1HexFiniteElement : public VectorFiniteElement
{
private:
   static const double tk[12][3];

public:
   Nedelec1HexFiniteElement();
   virtual void CalcVShape(const IntegrationPoint &ip,
                           DenseMatrix &shape) const;
   virtual void CalcVShape(ElementTransformation &Trans,
                           DenseMatrix &shape) const
   { CalcVShape_ND(Trans, shape); }
   virtual void CalcCurlShape(const IntegrationPoint &ip,
                              DenseMatrix &curl_shape) const;
   virtual void GetLocalInterpolation (ElementTransformation &Trans,
                                       DenseMatrix &I) const;
   using FiniteElement::Project;
   virtual void Project (VectorCoefficient &vc,
                         ElementTransformation &Trans, Vector &dofs) const;
};


class Nedelec1TetFiniteElement : public VectorFiniteElement
{
private:
   static const double tk[6][3];

public:
   Nedelec1TetFiniteElement();
   virtual void CalcVShape(const IntegrationPoint &ip,
                           DenseMatrix &shape) const;
   virtual void CalcVShape(ElementTransformation &Trans,
                           DenseMatrix &shape) const
   { CalcVShape_ND(Trans, shape); }
   virtual void CalcCurlShape(const IntegrationPoint &ip,
                              DenseMatrix &curl_shape) const;
   virtual void GetLocalInterpolation (ElementTransformation &Trans,
                                       DenseMatrix &I) const;
   using FiniteElement::Project;
   virtual void Project (VectorCoefficient &vc,
                         ElementTransformation &Trans, Vector &dofs) const;
};


class RT0HexFiniteElement : public VectorFiniteElement
{
private:
   static const double nk[6][3];

public:
   RT0HexFiniteElement();

   virtual void CalcVShape(const IntegrationPoint &ip,
                           DenseMatrix &shape) const;

   virtual void CalcVShape(ElementTransformation &Trans,
                           DenseMatrix &shape) const
   { CalcVShape_RT(Trans, shape); }

   virtual void CalcDivShape(const IntegrationPoint &ip,
                             Vector &divshape) const;

   virtual void GetLocalInterpolation (ElementTransformation &Trans,
                                       DenseMatrix &I) const;

   using FiniteElement::Project;

   virtual void Project (VectorCoefficient &vc,
                         ElementTransformation &Trans, Vector &dofs) const;
};


class RT1HexFiniteElement : public VectorFiniteElement
{
private:
   static const double nk[36][3];

public:
   RT1HexFiniteElement();

   virtual void CalcVShape(const IntegrationPoint &ip,
                           DenseMatrix &shape) const;

   virtual void CalcVShape(ElementTransformation &Trans,
                           DenseMatrix &shape) const
   { CalcVShape_RT(Trans, shape); }

   virtual void CalcDivShape(const IntegrationPoint &ip,
                             Vector &divshape) const;

   virtual void GetLocalInterpolation (ElementTransformation &Trans,
                                       DenseMatrix &I) const;

   using FiniteElement::Project;

   virtual void Project (VectorCoefficient &vc,
                         ElementTransformation &Trans, Vector &dofs) const;
};


class RT0TetFiniteElement : public VectorFiniteElement
{
private:
   static const double nk[4][3];

public:
   RT0TetFiniteElement();

   virtual void CalcVShape(const IntegrationPoint &ip,
                           DenseMatrix &shape) const;

   virtual void CalcVShape(ElementTransformation &Trans,
                           DenseMatrix &shape) const
   { CalcVShape_RT(Trans, shape); }

   virtual void CalcDivShape(const IntegrationPoint &ip,
                             Vector &divshape) const;

   virtual void GetLocalInterpolation (ElementTransformation &Trans,
                                       DenseMatrix &I) const;

   using FiniteElement::Project;

   virtual void Project (VectorCoefficient &vc,
                         ElementTransformation &Trans, Vector &dofs) const;
};


class RotTriLinearHexFiniteElement : public NodalFiniteElement
{
public:
   RotTriLinearHexFiniteElement();
   virtual void CalcShape(const IntegrationPoint &ip, Vector &shape) const;
   virtual void CalcDShape(const IntegrationPoint &ip,
                           DenseMatrix &dshape) const;
};


class Poly_1D
{
public:
   enum
   {
<<<<<<< HEAD
     ChangeOfBasis = 0, // Use change of basis, O(p^2) Evals
     Barycentric   = 1, // Use barycentric Lagrangian interpolation, O(p) Evals
     Positive      = 2, // Use bernstein polynomials
     NumBasisType  = 3  // Keep count of number of basis types
=======
      ChangeOfBasis = 0, // Use change of basis, O(p^2) Evals
      Barycentric   = 1, // Use barycentric Lagrangian interpolation, O(p) Evals
      Positive      = 2, // Use bernstein polynomials
      NumBasisType  = 3  // Keep count of number of basis types
>>>>>>> f78ab31d
   };

   class Basis
   {
   private:
      int btype;
      DenseMatrixInverse Ai;
      mutable Vector x, w;

   public:
      Basis(const int p, const double *nodes, const int _mode = 1);
      void Eval(const double x, Vector &u) const;
      void Eval(const double x, Vector &u, Vector &d) const;
   };

private:
   typedef std::map< int, Array<double*>* > PointsMap;
   typedef std::map< int, Array<Basis*>* > BasisMap;

   PointsMap points_container[NumBasisType];
   BasisMap  bases_container[NumBasisType];

   static Array2D<int> binom;

   static void CalcMono(const int p, const double x, double *u);
   static void CalcMono(const int p, const double x, double *u, double *d);

   static void CalcLegendre(const int p, const double x, double *u);
   static void CalcLegendre(const int p, const double x, double *u, double *d);

   static void CalcChebyshev(const int p, const double x, double *u);
   static void CalcChebyshev(const int p, const double x, double *u, double *d);

   QuadratureFunctions1D quad_func;

public:
   Poly_1D() { }

   /** @brief Get a poiner to an array containing the binomial coefficients "p
       choose k" for k=0,...,p for the given p. */
   static const int *Binom(const int p);

   /** @brief Get the coordinates of the points of the given BasisType type.
       @param p    the polynomial degree; the number of points is `p+1`.
       @param type the BasisType type.
       @return a pointer to an array containing the `p+1` coordiantes of the
               quadrature points. */
<<<<<<< HEAD
   const double *GetPoints(const int p, const int type, const int btype = Barycentric);
=======
   const double *GetPoints(const int p, const int type,
                           const int btype = Barycentric);
>>>>>>> f78ab31d
   const double *OpenPoints(const int p,
                            const int type = BasisType::GaussLegendre)
   { return GetPoints(p, type); }
   const double *ClosedPoints(const int p,
                              const int type = BasisType::GaussLobatto)
   { return GetPoints(p, type); }

   /** @brief Get a Poly_1D::Basis object of the given degree and BasisType
       type.
       @param p    the polynomial degree of the basis.
       @param type the BasisType type.
       @return a reference to an object of type Poly_1D::Basis that represents
       the requested nodal basis. */
   Basis &GetBasis(const int p, const int type, const int btype = Barycentric);

   // Evaluate the values of a hierarchical 1D basis at point x
   // hierarchical = k-th basis function is degree k polynomial
   static void CalcBasis(const int p, const double x, double *u)
   // { CalcMono(p, x, u); }
   // Bernstein basis is not hierarchical --> does not work for triangles
   //  and tetrahedra
   // { CalcBernstein(p, x, u); }
   // { CalcLegendre(p, x, u); }
   { CalcChebyshev(p, x, u); }

   // Evaluate the values and derivatives of a hierarchical 1D basis at point x
   static void CalcBasis(const int p, const double x, double *u, double *d)
   // { CalcMono(p, x, u, d); }
   // { CalcBernstein(p, x, u, d); }
   // { CalcLegendre(p, x, u, d); }
   { CalcChebyshev(p, x, u, d); }

   // Evaluate a representation of a Delta function at point x
   static double CalcDelta(const int p, const double x)
   { return pow(x, (double) p); }

   static void ChebyshevPoints(const int p, double *x);

   /// Compute the terms in the expansion of the binomial (x + y)^p
   static void CalcBinomTerms(const int p, const double x, const double y,
                              double *u);
   /** Compute the terms in the expansion of the binomial (x + y)^p and their
       derivatives with respect to x assuming that dy/dx = -1. */
   static void CalcBinomTerms(const int p, const double x, const double y,
                              double *u, double *d);
   /** Compute the derivatives (w.r.t. x) of the terms in the expansion of the
       binomial (x + y)^p assuming that dy/dx = -1. */
   static void CalcDBinomTerms(const int p, const double x, const double y,
                               double *d);
   static void CalcBernstein(const int p, const double x, double *u)
   { CalcBinomTerms(p, x, 1. - x, u); }
   static void CalcBernstein(const int p, const double x, double *u, double *d)
   { CalcBinomTerms(p, x, 1. - x, u, d); }

   ~Poly_1D();
};

extern Poly_1D poly1d;

<<<<<<< HEAD
class TensorBasisElement {
protected:
  int pt_type;
  Array<int> dof_map;
  Poly_1D::Basis &basis1d;

public:
  TensorBasisElement(const int dims,
                     const int p,
                     const int dofs,
                     const int type,
                     const int btype);

  inline int GetBasisType() const {
    return pt_type;
  }

  inline const Poly_1D::Basis& GetBasis1D() const {
    return basis1d;
  }

  inline const Array<int> &GetDofMap() const {
    return dof_map;
  }
};

class NodalTensorFiniteElement : public NodalFiniteElement,
                                 public TensorBasisElement {
public:
  NodalTensorFiniteElement(const int dims,
                           const int p,
                           const int dofs,
                           const int type);
};

class PositiveTensorFiniteElement : public PositiveFiniteElement,
                                    public TensorBasisElement {
public:
  PositiveTensorFiniteElement(const int dims,
                              const int p,
                              const int dofs);
};

class H1_SegmentElement : public NodalTensorFiniteElement
{
=======
class TensorBasisElement
{
protected:
   int pt_type;
   Array<int> dof_map;
   Poly_1D::Basis &basis1d;

public:
   TensorBasisElement(const int dims,
                      const int p,
                      const int dofs,
                      const int type,
                      const int btype);

   inline int GetBasisType() const
   {
      return pt_type;
   }

   inline const Poly_1D::Basis& GetBasis1D() const
   {
      return basis1d;
   }

   inline const Array<int> &GetDofMap() const
   {
      return dof_map;
   }
};

class NodalTensorFiniteElement : public NodalFiniteElement,
   public TensorBasisElement
{
public:
   NodalTensorFiniteElement(const int dims,
                            const int p,
                            const int dofs,
                            const int type);
};

class PositiveTensorFiniteElement : public PositiveFiniteElement,
   public TensorBasisElement
{
public:
   PositiveTensorFiniteElement(const int dims,
                               const int p,
                               const int dofs);
};

class H1_SegmentElement : public NodalTensorFiniteElement
{
>>>>>>> f78ab31d
private:
#ifndef MFEM_THREAD_SAFE
   mutable Vector shape_x, dshape_x;
#endif

public:
   H1_SegmentElement(const int p, const int type = BasisType::GaussLobatto);
   virtual void CalcShape(const IntegrationPoint &ip, Vector &shape) const;
   virtual void CalcDShape(const IntegrationPoint &ip,
                           DenseMatrix &dshape) const;
   virtual void ProjectDelta(int vertex, Vector &dofs) const;
};


class H1_QuadrilateralElement : public NodalTensorFiniteElement
{
private:
#ifndef MFEM_THREAD_SAFE
   mutable Vector shape_x, shape_y, dshape_x, dshape_y;
#endif

public:
   H1_QuadrilateralElement(const int p,
                           const int type = BasisType::GaussLobatto);
   virtual void CalcShape(const IntegrationPoint &ip, Vector &shape) const;
   virtual void CalcDShape(const IntegrationPoint &ip,
                           DenseMatrix &dshape) const;
   virtual void ProjectDelta(int vertex, Vector &dofs) const;
};


class H1_HexahedronElement : public NodalTensorFiniteElement
{
private:
#ifndef MFEM_THREAD_SAFE
   mutable Vector shape_x, shape_y, shape_z, dshape_x, dshape_y, dshape_z;
#endif

public:
   H1_HexahedronElement(const int p, const int type = BasisType::GaussLobatto);
   virtual void CalcShape(const IntegrationPoint &ip, Vector &shape) const;
   virtual void CalcDShape(const IntegrationPoint &ip,
                           DenseMatrix &dshape) const;
   virtual void ProjectDelta(int vertex, Vector &dofs) const;
};

class H1Pos_SegmentElement : public PositiveTensorFiniteElement
{
private:
#ifndef MFEM_THREAD_SAFE
   // This is to share scratch space between invocations, which helps
   // speed things up, but with OpenMP, we need one copy per thread.
   // Right now, we solve this by allocating this space within each function
   // call every time we call it.  Alternatively, we should do some sort
   // thread private thing.  Brunner, Jan 2014
   mutable Vector shape_x, dshape_x;
#endif

public:
   H1Pos_SegmentElement(const int p);
   virtual void CalcShape(const IntegrationPoint &ip, Vector &shape) const;
   virtual void CalcDShape(const IntegrationPoint &ip,
                           DenseMatrix &dshape) const;
   virtual void ProjectDelta(int vertex, Vector &dofs) const;
};


class H1Pos_QuadrilateralElement : public PositiveTensorFiniteElement
{
private:
#ifndef MFEM_THREAD_SAFE
   // See comment in H1Pos_SegmentElement
   mutable Vector shape_x, shape_y, dshape_x, dshape_y;
#endif

public:
   H1Pos_QuadrilateralElement(const int p);
   virtual void CalcShape(const IntegrationPoint &ip, Vector &shape) const;
   virtual void CalcDShape(const IntegrationPoint &ip,
                           DenseMatrix &dshape) const;
   virtual void ProjectDelta(int vertex, Vector &dofs) const;
};


class H1Pos_HexahedronElement : public PositiveTensorFiniteElement
{
private:
#ifndef MFEM_THREAD_SAFE
   // See comment in H1Pos_SegementElement.
   mutable Vector shape_x, shape_y, shape_z, dshape_x, dshape_y, dshape_z;
#endif

public:
   H1Pos_HexahedronElement(const int p);
   virtual void CalcShape(const IntegrationPoint &ip, Vector &shape) const;
   virtual void CalcDShape(const IntegrationPoint &ip,
                           DenseMatrix &dshape) const;
   virtual void ProjectDelta(int vertex, Vector &dofs) const;
};


class H1_TriangleElement : public NodalFiniteElement
{
private:
#ifndef MFEM_THREAD_SAFE
   mutable Vector shape_x, shape_y, shape_l, dshape_x, dshape_y, dshape_l, u;
   mutable DenseMatrix du;
#endif
   DenseMatrixInverse Ti;

public:
   H1_TriangleElement(const int p, const int type = BasisType::GaussLobatto);
   virtual void CalcShape(const IntegrationPoint &ip, Vector &shape) const;
   virtual void CalcDShape(const IntegrationPoint &ip,
                           DenseMatrix &dshape) const;
};


class H1_TetrahedronElement : public NodalFiniteElement
{
private:
#ifndef MFEM_THREAD_SAFE
   mutable Vector shape_x, shape_y, shape_z, shape_l;
   mutable Vector dshape_x, dshape_y, dshape_z, dshape_l, u;
   mutable DenseMatrix du;
#endif
   DenseMatrixInverse Ti;

public:
   H1_TetrahedronElement(const int p,
                         const int type = BasisType::GaussLobatto);
   virtual void CalcShape(const IntegrationPoint &ip, Vector &shape) const;
   virtual void CalcDShape(const IntegrationPoint &ip,
                           DenseMatrix &dshape) const;
};


class H1Pos_TriangleElement : public PositiveFiniteElement
{
protected:
#ifndef MFEM_THREAD_SAFE
   mutable Vector m_shape, dshape_1d;
   mutable DenseMatrix m_dshape;
#endif
   Array<int> dof_map;

public:
   H1Pos_TriangleElement(const int p);

   // The size of shape is (p+1)(p+2)/2 (dof).
   static void CalcShape(const int p, const double x, const double y,
                         double *shape);

   // The size of dshape_1d is p+1; the size of dshape is (dof x dim).
   static void CalcDShape(const int p, const double x, const double y,
                          double *dshape_1d, double *dshape);

   virtual void CalcShape(const IntegrationPoint &ip, Vector &shape) const;
   virtual void CalcDShape(const IntegrationPoint &ip,
                           DenseMatrix &dshape) const;
};


class H1Pos_TetrahedronElement : public PositiveFiniteElement
{
protected:
#ifndef MFEM_THREAD_SAFE
   mutable Vector m_shape, dshape_1d;
   mutable DenseMatrix m_dshape;
#endif
   Array<int> dof_map;

public:
   H1Pos_TetrahedronElement(const int p);

   // The size of shape is (p+1)(p+2)(p+3)/6 (dof).
   static void CalcShape(const int p, const double x, const double y,
                         const double z, double *shape);

   // The size of dshape_1d is p+1; the size of dshape is (dof x dim).
   static void CalcDShape(const int p, const double x, const double y,
                          const double z, double *dshape_1d, double *dshape);

   virtual void CalcShape(const IntegrationPoint &ip, Vector &shape) const;
   virtual void CalcDShape(const IntegrationPoint &ip,
                           DenseMatrix &dshape) const;
};


class L2_SegmentElement : public NodalTensorFiniteElement
{
private:
#ifndef MFEM_THREAD_SAFE
   mutable Vector shape_x, dshape_x;
#endif

public:
   L2_SegmentElement(const int p, const int type = BasisType::GaussLegendre);
   virtual void CalcShape(const IntegrationPoint &ip, Vector &shape) const;
   virtual void CalcDShape(const IntegrationPoint &ip,
                           DenseMatrix &dshape) const;
   virtual void ProjectDelta(int vertex, Vector &dofs) const;
};


class L2Pos_SegmentElement : public PositiveTensorFiniteElement
{
private:
#ifndef MFEM_THREAD_SAFE
   mutable Vector shape_x, dshape_x;
#endif

public:
   L2Pos_SegmentElement(const int p);
   virtual void CalcShape(const IntegrationPoint &ip, Vector &shape) const;
   virtual void CalcDShape(const IntegrationPoint &ip,
                           DenseMatrix &dshape) const;
   virtual void ProjectDelta(int vertex, Vector &dofs) const;
};


class L2_QuadrilateralElement : public NodalTensorFiniteElement
{
private:
#ifndef MFEM_THREAD_SAFE
   mutable Vector shape_x, shape_y, dshape_x, dshape_y;
#endif

public:
   L2_QuadrilateralElement(const int p,
                           const int type = BasisType::GaussLegendre);
   virtual void CalcShape(const IntegrationPoint &ip, Vector &shape) const;
   virtual void CalcDShape(const IntegrationPoint &ip,
                           DenseMatrix &dshape) const;
   virtual void ProjectDelta(int vertex, Vector &dofs) const;
   virtual void ProjectCurl(const FiniteElement &fe,
                            ElementTransformation &Trans,
                            DenseMatrix &curl) const
   { ProjectCurl_2D(fe, Trans, curl); }
};


class L2Pos_QuadrilateralElement : public PositiveTensorFiniteElement
{
private:
#ifndef MFEM_THREAD_SAFE
   mutable Vector shape_x, shape_y, dshape_x, dshape_y;
#endif

public:
   L2Pos_QuadrilateralElement(const int p);
   virtual void CalcShape(const IntegrationPoint &ip, Vector &shape) const;
   virtual void CalcDShape(const IntegrationPoint &ip,
                           DenseMatrix &dshape) const;
   virtual void ProjectDelta(int vertex, Vector &dofs) const;
};


class L2_HexahedronElement : public NodalTensorFiniteElement
{
private:
#ifndef MFEM_THREAD_SAFE
   mutable Vector shape_x, shape_y, shape_z, dshape_x, dshape_y, dshape_z;
#endif

public:
   L2_HexahedronElement(const int p,
                        const int type = BasisType::GaussLegendre);
   virtual void CalcShape(const IntegrationPoint &ip, Vector &shape) const;
   virtual void CalcDShape(const IntegrationPoint &ip,
                           DenseMatrix &dshape) const;
   virtual void ProjectDelta(int vertex, Vector &dofs) const;
};


class L2Pos_HexahedronElement : public PositiveTensorFiniteElement
{
private:
#ifndef MFEM_THREAD_SAFE
   mutable Vector shape_x, shape_y, shape_z, dshape_x, dshape_y, dshape_z;
#endif

public:
   L2Pos_HexahedronElement(const int p);
   virtual void CalcShape(const IntegrationPoint &ip, Vector &shape) const;
   virtual void CalcDShape(const IntegrationPoint &ip,
                           DenseMatrix &dshape) const;
   virtual void ProjectDelta(int vertex, Vector &dofs) const;
};


class L2_TriangleElement : public NodalFiniteElement
{
private:
#ifndef MFEM_THREAD_SAFE
   mutable Vector shape_x, shape_y, shape_l, dshape_x, dshape_y, dshape_l, u;
   mutable DenseMatrix du;
#endif
   DenseMatrixInverse Ti;

public:
   L2_TriangleElement(const int p,
                      const int type = BasisType::GaussLegendre);
   virtual void CalcShape(const IntegrationPoint &ip, Vector &shape) const;
   virtual void CalcDShape(const IntegrationPoint &ip,
                           DenseMatrix &dshape) const;
   virtual void ProjectDelta(int vertex, Vector &dofs) const;
   virtual void ProjectCurl(const FiniteElement &fe,
                            ElementTransformation &Trans,
                            DenseMatrix &curl) const
   { ProjectCurl_2D(fe, Trans, curl); }
};


class L2Pos_TriangleElement : public PositiveFiniteElement
{
private:
#ifndef MFEM_THREAD_SAFE
   mutable Vector dshape_1d;
#endif

public:
   L2Pos_TriangleElement(const int p);
   virtual void CalcShape(const IntegrationPoint &ip, Vector &shape) const;
   virtual void CalcDShape(const IntegrationPoint &ip,
                           DenseMatrix &dshape) const;
   virtual void ProjectDelta(int vertex, Vector &dofs) const;
};


class L2_TetrahedronElement : public NodalFiniteElement
{
private:
#ifndef MFEM_THREAD_SAFE
   mutable Vector shape_x, shape_y, shape_z, shape_l;
   mutable Vector dshape_x, dshape_y, dshape_z, dshape_l, u;
   mutable DenseMatrix du;
#endif
   DenseMatrixInverse Ti;

public:
   L2_TetrahedronElement(const int p,
                         const int type = BasisType::GaussLegendre);
   virtual void CalcShape(const IntegrationPoint &ip, Vector &shape) const;
   virtual void CalcDShape(const IntegrationPoint &ip,
                           DenseMatrix &dshape) const;
   virtual void ProjectDelta(int vertex, Vector &dofs) const;
};


class L2Pos_TetrahedronElement : public PositiveFiniteElement
{
private:
#ifndef MFEM_THREAD_SAFE
   mutable Vector dshape_1d;
#endif

public:
   L2Pos_TetrahedronElement(const int p);
   virtual void CalcShape(const IntegrationPoint &ip, Vector &shape) const;
   virtual void CalcDShape(const IntegrationPoint &ip,
                           DenseMatrix &dshape) const;
   virtual void ProjectDelta(int vertex, Vector &dofs) const;
};


class RT_QuadrilateralElement : public VectorFiniteElement
{
private:
   static const double nk[8];

   Poly_1D::Basis &cbasis1d, &obasis1d;
#ifndef MFEM_THREAD_SAFE
   mutable Vector shape_cx, shape_ox, shape_cy, shape_oy;
   mutable Vector dshape_cx, dshape_cy;
#endif
   Array<int> dof_map, dof2nk;

public:
   RT_QuadrilateralElement(const int p,
                           const int cp_type = BasisType::GaussLobatto,
                           const int op_type = BasisType::GaussLegendre);
   virtual void CalcVShape(const IntegrationPoint &ip,
                           DenseMatrix &shape) const;
   virtual void CalcVShape(ElementTransformation &Trans,
                           DenseMatrix &shape) const
   { CalcVShape_RT(Trans, shape); }
   virtual void CalcDivShape(const IntegrationPoint &ip,
                             Vector &divshape) const;
   virtual void GetLocalInterpolation(ElementTransformation &Trans,
                                      DenseMatrix &I) const
   { LocalInterpolation_RT(nk, dof2nk, Trans, I); }
   using FiniteElement::Project;
   virtual void Project(VectorCoefficient &vc,
                        ElementTransformation &Trans, Vector &dofs) const
   { Project_RT(nk, dof2nk, vc, Trans, dofs); }
   virtual void ProjectMatrixCoefficient(
      MatrixCoefficient &mc, ElementTransformation &T, Vector &dofs) const
   { ProjectMatrixCoefficient_RT(nk, dof2nk, mc, T, dofs); }
   virtual void Project(const FiniteElement &fe, ElementTransformation &Trans,
                        DenseMatrix &I) const
   { Project_RT(nk, dof2nk, fe, Trans, I); }
   // Gradient + rotation = Curl: H1 -> H(div)
   virtual void ProjectGrad(const FiniteElement &fe,
                            ElementTransformation &Trans,
                            DenseMatrix &grad) const
   { ProjectGrad_RT(nk, dof2nk, fe, Trans, grad); }
   // Curl = Gradient + rotation: H1 -> H(div)
   virtual void ProjectCurl(const FiniteElement &fe,
                            ElementTransformation &Trans,
                            DenseMatrix &curl) const
   { ProjectGrad_RT(nk, dof2nk, fe, Trans, curl); }
};


class RT_HexahedronElement : public VectorFiniteElement
{
   static const double nk[18];

   Poly_1D::Basis &cbasis1d, &obasis1d;
#ifndef MFEM_THREAD_SAFE
   mutable Vector shape_cx, shape_ox, shape_cy, shape_oy, shape_cz, shape_oz;
   mutable Vector dshape_cx, dshape_cy, dshape_cz;
#endif
   Array<int> dof_map, dof2nk;

public:
   RT_HexahedronElement(const int p,
                        const int cp_type = BasisType::GaussLobatto,
                        const int op_type = BasisType::GaussLegendre);

   virtual void CalcVShape(const IntegrationPoint &ip,
                           DenseMatrix &shape) const;
   virtual void CalcVShape(ElementTransformation &Trans,
                           DenseMatrix &shape) const
   { CalcVShape_RT(Trans, shape); }
   virtual void CalcDivShape(const IntegrationPoint &ip,
                             Vector &divshape) const;
   virtual void GetLocalInterpolation(ElementTransformation &Trans,
                                      DenseMatrix &I) const
   { LocalInterpolation_RT(nk, dof2nk, Trans, I); }
   using FiniteElement::Project;
   virtual void Project(VectorCoefficient &vc,
                        ElementTransformation &Trans, Vector &dofs) const
   { Project_RT(nk, dof2nk, vc, Trans, dofs); }
   virtual void ProjectMatrixCoefficient(
      MatrixCoefficient &mc, ElementTransformation &T, Vector &dofs) const
   { ProjectMatrixCoefficient_RT(nk, dof2nk, mc, T, dofs); }
   virtual void Project(const FiniteElement &fe, ElementTransformation &Trans,
                        DenseMatrix &I) const
   { Project_RT(nk, dof2nk, fe, Trans, I); }
   virtual void ProjectCurl(const FiniteElement &fe,
                            ElementTransformation &Trans,
                            DenseMatrix &curl) const
   { ProjectCurl_RT(nk, dof2nk, fe, Trans, curl); }
};


class RT_TriangleElement : public VectorFiniteElement
{
   static const double nk[6], c;

#ifndef MFEM_THREAD_SAFE
   mutable Vector shape_x, shape_y, shape_l;
   mutable Vector dshape_x, dshape_y, dshape_l;
   mutable DenseMatrix u;
   mutable Vector divu;
#endif
   Array<int> dof2nk;
   DenseMatrixInverse Ti;

public:
   RT_TriangleElement(const int p);
   virtual void CalcVShape(const IntegrationPoint &ip,
                           DenseMatrix &shape) const;
   virtual void CalcVShape(ElementTransformation &Trans,
                           DenseMatrix &shape) const
   { CalcVShape_RT(Trans, shape); }
   virtual void CalcDivShape(const IntegrationPoint &ip,
                             Vector &divshape) const;
   virtual void GetLocalInterpolation(ElementTransformation &Trans,
                                      DenseMatrix &I) const
   { LocalInterpolation_RT(nk, dof2nk, Trans, I); }
   using FiniteElement::Project;
   virtual void Project(VectorCoefficient &vc,
                        ElementTransformation &Trans, Vector &dofs) const
   { Project_RT(nk, dof2nk, vc, Trans, dofs); }
   virtual void ProjectMatrixCoefficient(
      MatrixCoefficient &mc, ElementTransformation &T, Vector &dofs) const
   { ProjectMatrixCoefficient_RT(nk, dof2nk, mc, T, dofs); }
   virtual void Project(const FiniteElement &fe, ElementTransformation &Trans,
                        DenseMatrix &I) const
   { Project_RT(nk, dof2nk, fe, Trans, I); }
   // Gradient + rotation = Curl: H1 -> H(div)
   virtual void ProjectGrad(const FiniteElement &fe,
                            ElementTransformation &Trans,
                            DenseMatrix &grad) const
   { ProjectGrad_RT(nk, dof2nk, fe, Trans, grad); }
   // Curl = Gradient + rotation: H1 -> H(div)
   virtual void ProjectCurl(const FiniteElement &fe,
                            ElementTransformation &Trans,
                            DenseMatrix &curl) const
   { ProjectGrad_RT(nk, dof2nk, fe, Trans, curl); }
};


class RT_TetrahedronElement : public VectorFiniteElement
{
   static const double nk[12], c;

#ifndef MFEM_THREAD_SAFE
   mutable Vector shape_x, shape_y, shape_z, shape_l;
   mutable Vector dshape_x, dshape_y, dshape_z, dshape_l;
   mutable DenseMatrix u;
   mutable Vector divu;
#endif
   Array<int> dof2nk;
   DenseMatrixInverse Ti;

public:
   RT_TetrahedronElement(const int p);
   virtual void CalcVShape(const IntegrationPoint &ip,
                           DenseMatrix &shape) const;
   virtual void CalcVShape(ElementTransformation &Trans,
                           DenseMatrix &shape) const
   { CalcVShape_RT(Trans, shape); }
   virtual void CalcDivShape(const IntegrationPoint &ip,
                             Vector &divshape) const;
   virtual void GetLocalInterpolation(ElementTransformation &Trans,
                                      DenseMatrix &I) const
   { LocalInterpolation_RT(nk, dof2nk, Trans, I); }
   using FiniteElement::Project;
   virtual void Project(VectorCoefficient &vc,
                        ElementTransformation &Trans, Vector &dofs) const
   { Project_RT(nk, dof2nk, vc, Trans, dofs); }
   virtual void ProjectMatrixCoefficient(
      MatrixCoefficient &mc, ElementTransformation &T, Vector &dofs) const
   { ProjectMatrixCoefficient_RT(nk, dof2nk, mc, T, dofs); }
   virtual void Project(const FiniteElement &fe, ElementTransformation &Trans,
                        DenseMatrix &I) const
   { Project_RT(nk, dof2nk, fe, Trans, I); }
   virtual void ProjectCurl(const FiniteElement &fe,
                            ElementTransformation &Trans,
                            DenseMatrix &curl) const
   { ProjectCurl_RT(nk, dof2nk, fe, Trans, curl); }
};


class ND_HexahedronElement : public VectorFiniteElement
{
   static const double tk[18];

   Poly_1D::Basis &cbasis1d, &obasis1d;
#ifndef MFEM_THREAD_SAFE
   mutable Vector shape_cx, shape_ox, shape_cy, shape_oy, shape_cz, shape_oz;
   mutable Vector dshape_cx, dshape_cy, dshape_cz;
#endif
   Array<int> dof_map, dof2tk;

public:
   ND_HexahedronElement(const int p,
                        const int cp_type = BasisType::GaussLobatto,
                        const int op_type = BasisType::GaussLegendre);

   virtual void CalcVShape(const IntegrationPoint &ip,
                           DenseMatrix &shape) const;

   virtual void CalcVShape(ElementTransformation &Trans,
                           DenseMatrix &shape) const
   { CalcVShape_ND(Trans, shape); }

   virtual void CalcCurlShape(const IntegrationPoint &ip,
                              DenseMatrix &curl_shape) const;

   virtual void GetLocalInterpolation(ElementTransformation &Trans,
                                      DenseMatrix &I) const
   { LocalInterpolation_ND(tk, dof2tk, Trans, I); }

   using FiniteElement::Project;

   virtual void Project(VectorCoefficient &vc,
                        ElementTransformation &Trans, Vector &dofs) const
   { Project_ND(tk, dof2tk, vc, Trans, dofs); }

   virtual void ProjectMatrixCoefficient(
      MatrixCoefficient &mc, ElementTransformation &T, Vector &dofs) const
   { ProjectMatrixCoefficient_ND(tk, dof2tk, mc, T, dofs); }

   virtual void Project(const FiniteElement &fe,
                        ElementTransformation &Trans,
                        DenseMatrix &I) const
   { Project_ND(tk, dof2tk, fe, Trans, I); }

   virtual void ProjectGrad(const FiniteElement &fe,
                            ElementTransformation &Trans,
                            DenseMatrix &grad) const
   { ProjectGrad_ND(tk, dof2tk, fe, Trans, grad); }

   virtual void ProjectCurl(const FiniteElement &fe,
                            ElementTransformation &Trans,
                            DenseMatrix &curl) const
   { ProjectCurl_ND(tk, dof2tk, fe, Trans, curl); }
};


class ND_QuadrilateralElement : public VectorFiniteElement
{
   static const double tk[8];

   Poly_1D::Basis &cbasis1d, &obasis1d;
#ifndef MFEM_THREAD_SAFE
   mutable Vector shape_cx, shape_ox, shape_cy, shape_oy;
   mutable Vector dshape_cx, dshape_cy;
#endif
   Array<int> dof_map, dof2tk;

public:
   ND_QuadrilateralElement(const int p,
                           const int cp_type = BasisType::GaussLobatto,
                           const int op_type = BasisType::GaussLegendre);
   virtual void CalcVShape(const IntegrationPoint &ip,
                           DenseMatrix &shape) const;
   virtual void CalcVShape(ElementTransformation &Trans,
                           DenseMatrix &shape) const
   { CalcVShape_ND(Trans, shape); }
   virtual void CalcCurlShape(const IntegrationPoint &ip,
                              DenseMatrix &curl_shape) const;
   virtual void GetLocalInterpolation(ElementTransformation &Trans,
                                      DenseMatrix &I) const
   { LocalInterpolation_ND(tk, dof2tk, Trans, I); }
   using FiniteElement::Project;
   virtual void Project(VectorCoefficient &vc,
                        ElementTransformation &Trans, Vector &dofs) const
   { Project_ND(tk, dof2tk, vc, Trans, dofs); }
   virtual void ProjectMatrixCoefficient(
      MatrixCoefficient &mc, ElementTransformation &T, Vector &dofs) const
   { ProjectMatrixCoefficient_ND(tk, dof2tk, mc, T, dofs); }
   virtual void Project(const FiniteElement &fe,
                        ElementTransformation &Trans,
                        DenseMatrix &I) const
   { Project_ND(tk, dof2tk, fe, Trans, I); }
   virtual void ProjectGrad(const FiniteElement &fe,
                            ElementTransformation &Trans,
                            DenseMatrix &grad) const
   { ProjectGrad_ND(tk, dof2tk, fe, Trans, grad); }
};


class ND_TetrahedronElement : public VectorFiniteElement
{
   static const double tk[18], c;

#ifndef MFEM_THREAD_SAFE
   mutable Vector shape_x, shape_y, shape_z, shape_l;
   mutable Vector dshape_x, dshape_y, dshape_z, dshape_l;
   mutable DenseMatrix u;
#endif
   Array<int> dof2tk;
   DenseMatrixInverse Ti;

public:
   ND_TetrahedronElement(const int p);
   virtual void CalcVShape(const IntegrationPoint &ip,
                           DenseMatrix &shape) const;
   virtual void CalcVShape(ElementTransformation &Trans,
                           DenseMatrix &shape) const
   { CalcVShape_ND(Trans, shape); }
   virtual void CalcCurlShape(const IntegrationPoint &ip,
                              DenseMatrix &curl_shape) const;
   virtual void GetLocalInterpolation(ElementTransformation &Trans,
                                      DenseMatrix &I) const
   { LocalInterpolation_ND(tk, dof2tk, Trans, I); }
   using FiniteElement::Project;
   virtual void Project(VectorCoefficient &vc,
                        ElementTransformation &Trans, Vector &dofs) const
   { Project_ND(tk, dof2tk, vc, Trans, dofs); }
   virtual void ProjectMatrixCoefficient(
      MatrixCoefficient &mc, ElementTransformation &T, Vector &dofs) const
   { ProjectMatrixCoefficient_ND(tk, dof2tk, mc, T, dofs); }
   virtual void Project(const FiniteElement &fe,
                        ElementTransformation &Trans,
                        DenseMatrix &I) const
   { Project_ND(tk, dof2tk, fe, Trans, I); }
   virtual void ProjectGrad(const FiniteElement &fe,
                            ElementTransformation &Trans,
                            DenseMatrix &grad) const
   { ProjectGrad_ND(tk, dof2tk, fe, Trans, grad); }

   virtual void ProjectCurl(const FiniteElement &fe,
                            ElementTransformation &Trans,
                            DenseMatrix &curl) const
   { ProjectCurl_ND(tk, dof2tk, fe, Trans, curl); }
};

class ND_TriangleElement : public VectorFiniteElement
{
   static const double tk[8], c;

#ifndef MFEM_THREAD_SAFE
   mutable Vector shape_x, shape_y, shape_l;
   mutable Vector dshape_x, dshape_y, dshape_l;
   mutable DenseMatrix u;
   mutable Vector curlu;
#endif
   Array<int> dof2tk;
   DenseMatrixInverse Ti;

public:
   ND_TriangleElement(const int p);
   virtual void CalcVShape(const IntegrationPoint &ip,
                           DenseMatrix &shape) const;
   virtual void CalcVShape(ElementTransformation &Trans,
                           DenseMatrix &shape) const
   { CalcVShape_ND(Trans, shape); }
   virtual void CalcCurlShape(const IntegrationPoint &ip,
                              DenseMatrix &curl_shape) const;
   virtual void GetLocalInterpolation(ElementTransformation &Trans,
                                      DenseMatrix &I) const
   { LocalInterpolation_ND(tk, dof2tk, Trans, I); }
   using FiniteElement::Project;
   virtual void Project(VectorCoefficient &vc,
                        ElementTransformation &Trans, Vector &dofs) const
   { Project_ND(tk, dof2tk, vc, Trans, dofs); }
   virtual void ProjectMatrixCoefficient(
      MatrixCoefficient &mc, ElementTransformation &T, Vector &dofs) const
   { ProjectMatrixCoefficient_ND(tk, dof2tk, mc, T, dofs); }
   virtual void Project(const FiniteElement &fe,
                        ElementTransformation &Trans,
                        DenseMatrix &I) const
   { Project_ND(tk, dof2tk, fe, Trans, I); }
   virtual void ProjectGrad(const FiniteElement &fe,
                            ElementTransformation &Trans,
                            DenseMatrix &grad) const
   { ProjectGrad_ND(tk, dof2tk, fe, Trans, grad); }
};


class ND_SegmentElement : public VectorFiniteElement
{
   static const double tk[1];

   Poly_1D::Basis &obasis1d;
   Array<int> dof2tk;

public:
   ND_SegmentElement(const int p,
                     const int op_type = BasisType::GaussLegendre );
   virtual void CalcShape(const IntegrationPoint &ip, Vector &shape) const
   { obasis1d.Eval(ip.x, shape); }
   virtual void CalcVShape(const IntegrationPoint &ip,
                           DenseMatrix &shape) const;
   virtual void CalcVShape(ElementTransformation &Trans,
                           DenseMatrix &shape) const
   { CalcVShape_ND(Trans, shape); }
   // virtual void CalcCurlShape(const IntegrationPoint &ip,
   //                            DenseMatrix &curl_shape) const;
   virtual void GetLocalInterpolation(ElementTransformation &Trans,
                                      DenseMatrix &I) const
   { LocalInterpolation_ND(tk, dof2tk, Trans, I); }
   using FiniteElement::Project;
   virtual void Project(VectorCoefficient &vc,
                        ElementTransformation &Trans, Vector &dofs) const
   { Project_ND(tk, dof2tk, vc, Trans, dofs); }
   virtual void ProjectMatrixCoefficient(
      MatrixCoefficient &mc, ElementTransformation &T, Vector &dofs) const
   { ProjectMatrixCoefficient_ND(tk, dof2tk, mc, T, dofs); }
   virtual void Project(const FiniteElement &fe,
                        ElementTransformation &Trans,
                        DenseMatrix &I) const
   { Project_ND(tk, dof2tk, fe, Trans, I); }
   virtual void ProjectGrad(const FiniteElement &fe,
                            ElementTransformation &Trans,
                            DenseMatrix &grad) const
   { ProjectGrad_ND(tk, dof2tk, fe, Trans, grad); }
};


class NURBSFiniteElement : public ScalarFiniteElement
{
protected:
   mutable Array <KnotVector*> kv;
   mutable int *ijk, patch, elem;
   mutable Vector weights;

public:
   NURBSFiniteElement(int D, int G, int Do, int O, int F)
      : ScalarFiniteElement(D, G, Do, O, F)
   {
      ijk = NULL;
      patch = elem = -1;
      kv.SetSize(Dim);
      weights.SetSize(Dof);
      weights = 1.0;
   }

   void                 Reset      ()         const { patch = elem = -1; }
   void                 SetIJK     (int *IJK) const { ijk = IJK; }
   int                  GetPatch   ()         const { return patch; }
   void                 SetPatch   (int p)    const { patch = p; }
   int                  GetElement ()         const { return elem; }
   void                 SetElement (int e)    const { elem = e; }
   Array <KnotVector*> &KnotVectors()         const { return kv; }
   Vector              &Weights    ()         const { return weights; }
};

class NURBS1DFiniteElement : public NURBSFiniteElement
{
protected:
   mutable Vector shape_x;

public:
   NURBS1DFiniteElement(int p)
      : NURBSFiniteElement(1, Geometry::SEGMENT, p + 1, p, FunctionSpace::Qk),
        shape_x(p + 1) { }

   virtual void CalcShape(const IntegrationPoint &ip, Vector &shape) const;
   virtual void CalcDShape(const IntegrationPoint &ip,
                           DenseMatrix &dshape) const;
};

class NURBS2DFiniteElement : public NURBSFiniteElement
{
protected:
   mutable Vector u, shape_x, shape_y, dshape_x, dshape_y;

public:
   NURBS2DFiniteElement(int p)
      : NURBSFiniteElement(2, Geometry::SQUARE, (p + 1)*(p + 1), p,
                           FunctionSpace::Qk), u(Dof),
        shape_x(p + 1), shape_y(p + 1), dshape_x(p + 1), dshape_y(p + 1) { }

   virtual void CalcShape(const IntegrationPoint &ip, Vector &shape) const;
   virtual void CalcDShape(const IntegrationPoint &ip,
                           DenseMatrix &dshape) const;
};

class NURBS3DFiniteElement : public NURBSFiniteElement
{
protected:
   mutable Vector u, shape_x, shape_y, shape_z, dshape_x, dshape_y, dshape_z;

public:
   NURBS3DFiniteElement(int p)
      : NURBSFiniteElement(3, Geometry::CUBE, (p + 1)*(p + 1)*(p + 1), p,
                           FunctionSpace::Qk), u(Dof),
        shape_x(p + 1), shape_y(p + 1), shape_z(p + 1),
        dshape_x(p + 1), dshape_y(p + 1), dshape_z(p + 1) { }

   virtual void CalcShape(const IntegrationPoint &ip, Vector &shape) const;
   virtual void CalcDShape(const IntegrationPoint &ip,
                           DenseMatrix &dshape) const;
};

} // namespace mfem

#endif<|MERGE_RESOLUTION|>--- conflicted
+++ resolved
@@ -42,12 +42,8 @@
        error; otherwise return the input. */
    static int Check(int b_type)
    {
-<<<<<<< HEAD
-      MFEM_VERIFY(0 <= b_type && b_type < NumBasisType, "unknown BasisType: " << b_type);
-=======
       MFEM_VERIFY(0 <= b_type &&
                   b_type < NumBasisType, "unknown BasisType: " << b_type);
->>>>>>> f78ab31d
       return b_type;
    }
    /** @brief Get the corresponding Quadrature1D constant, when that makes
@@ -1452,17 +1448,10 @@
 public:
    enum
    {
-<<<<<<< HEAD
-     ChangeOfBasis = 0, // Use change of basis, O(p^2) Evals
-     Barycentric   = 1, // Use barycentric Lagrangian interpolation, O(p) Evals
-     Positive      = 2, // Use bernstein polynomials
-     NumBasisType  = 3  // Keep count of number of basis types
-=======
       ChangeOfBasis = 0, // Use change of basis, O(p^2) Evals
       Barycentric   = 1, // Use barycentric Lagrangian interpolation, O(p) Evals
       Positive      = 2, // Use bernstein polynomials
       NumBasisType  = 3  // Keep count of number of basis types
->>>>>>> f78ab31d
    };
 
    class Basis
@@ -1510,12 +1499,8 @@
        @param type the BasisType type.
        @return a pointer to an array containing the `p+1` coordiantes of the
                quadrature points. */
-<<<<<<< HEAD
-   const double *GetPoints(const int p, const int type, const int btype = Barycentric);
-=======
    const double *GetPoints(const int p, const int type,
                            const int btype = Barycentric);
->>>>>>> f78ab31d
    const double *OpenPoints(const int p,
                             const int type = BasisType::GaussLegendre)
    { return GetPoints(p, type); }
@@ -1575,53 +1560,6 @@
 
 extern Poly_1D poly1d;
 
-<<<<<<< HEAD
-class TensorBasisElement {
-protected:
-  int pt_type;
-  Array<int> dof_map;
-  Poly_1D::Basis &basis1d;
-
-public:
-  TensorBasisElement(const int dims,
-                     const int p,
-                     const int dofs,
-                     const int type,
-                     const int btype);
-
-  inline int GetBasisType() const {
-    return pt_type;
-  }
-
-  inline const Poly_1D::Basis& GetBasis1D() const {
-    return basis1d;
-  }
-
-  inline const Array<int> &GetDofMap() const {
-    return dof_map;
-  }
-};
-
-class NodalTensorFiniteElement : public NodalFiniteElement,
-                                 public TensorBasisElement {
-public:
-  NodalTensorFiniteElement(const int dims,
-                           const int p,
-                           const int dofs,
-                           const int type);
-};
-
-class PositiveTensorFiniteElement : public PositiveFiniteElement,
-                                    public TensorBasisElement {
-public:
-  PositiveTensorFiniteElement(const int dims,
-                              const int p,
-                              const int dofs);
-};
-
-class H1_SegmentElement : public NodalTensorFiniteElement
-{
-=======
 class TensorBasisElement
 {
 protected:
@@ -1673,7 +1611,6 @@
 
 class H1_SegmentElement : public NodalTensorFiniteElement
 {
->>>>>>> f78ab31d
 private:
 #ifndef MFEM_THREAD_SAFE
    mutable Vector shape_x, dshape_x;
