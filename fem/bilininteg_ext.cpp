--- conflicted
+++ resolved
@@ -253,16 +253,11 @@
    maps = DofToQuad::Get(fes, fes, *ir);
    vec.SetSize(symmDims * nq * ne);
    const double coeff = static_cast<ConstantCoefficient*>(Q)->constant;
-<<<<<<< HEAD
-   PADiffusionAssemble(dim, dofs1D, quad1D, ne, maps->W, geo->J, coeff, vec);
+   PADiffusionSetup(dim, dofs1D, quad1D, ne, maps->W, geom->J, coeff, vec);
 #ifdef MFEM_USE_MMU
    // vec might be used elsewhere, allow others to use it (ex6)
    mm::MmuMEnable(vec,vec.Size()*sizeof(double));
 #endif
-   delete geo;
-=======
-   PADiffusionSetup(dim, dofs1D, quad1D, ne, maps->W, geom->J, coeff, vec);
->>>>>>> ff9819e4
 }
 
 #ifdef MFEM_USE_OCCA
