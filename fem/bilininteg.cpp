--- conflicted
+++ resolved
@@ -1945,11 +1945,7 @@
 {
    int nd = el.GetDof();
    dim = el.GetDim();
-<<<<<<< HEAD
-   int dimc = (dim == 3) ? 3 : 1;
-=======
    int dimc = el.GetCurlDim();
->>>>>>> aa9a4887
    double w;
 
 #ifdef MFEM_THREAD_SAFE
