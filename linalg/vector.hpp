// Copyright (c) 2010-2021, Lawrence Livermore National Security, LLC. Produced
// at the Lawrence Livermore National Laboratory. All Rights reserved. See files
// LICENSE and NOTICE for details. LLNL-CODE-806117.
//
// This file is part of the MFEM library. For more information and source code
// availability visit https://mfem.org.
//
// MFEM is free software; you can redistribute it and/or modify it under the
// terms of the BSD-3 license. We welcome feedback and contributions, see file
// CONTRIBUTING.md for details.

#ifndef MFEM_VECTOR
#define MFEM_VECTOR

#include "../general/array.hpp"
#ifdef MFEM_USE_ADIOS2
#include "../general/adios2stream.hpp"
#endif
#include "../general/globals.hpp"
#include "../general/mem_manager.hpp"
#include "../general/device.hpp"
#ifdef MFEM_USE_SUNDIALS
#include <nvector/nvector_serial.h>
#endif
#include <cmath>
#include <iostream>
#include <limits>
#if defined(_MSC_VER) && (_MSC_VER < 1800)
#include <float.h>
#define isfinite _finite
#endif

#ifdef MFEM_USE_MPI
#include <mpi.h>
#endif

namespace mfem
{

/** Count the number of entries in an array of doubles for which isfinite
    is false, i.e. the entry is a NaN or +/-Inf. */
inline int CheckFinite(const double *v, const int n);

/// Define a shortcut for std::numeric_limits<double>::infinity()
#ifndef __CYGWIN__
inline double infinity()
{
   return std::numeric_limits<double>::infinity();
}
#else
// On Cygwin math.h defines a function 'infinity()' which will conflict with the
// above definition if we have 'using namespace mfem;' and try to use something
// like 'double a = infinity();'. This 'infinity()' function is non-standard and
// is defined by the Newlib C standard library implementation used by Cygwin,
// see https://en.wikipedia.org/wiki/Newlib, http://www.sourceware.org/newlib.
using ::infinity;
#endif

/// Vector data type.
class Vector
{
protected:

   Memory<double> data;
   int size;

public:

   /// Default constructor for Vector. Sets size = 0 and data = NULL.
   Vector() { data.Reset(); size = 0; }

   /// Copy constructor. Allocates a new data array and copies the data.
   Vector(const Vector &);

   /// @brief Creates vector of size s.
   /// @warning Entries are not initialized to zero!
   explicit Vector(int s);

   /// Creates a vector referencing an array of doubles, owned by someone else.
   /** The pointer @a _data can be NULL. The data array can be replaced later
       with SetData(). */
   Vector(double *_data, int _size)
   { data.Wrap(_data, _size, false); size = _size; }

   /// Create a Vector of size @a size_ using MemoryType @a mt.
   Vector(int size_, MemoryType mt)
      : data(size_, mt), size(size_) { }

<<<<<<< HEAD
   /** @brief Create a Vector of size @a size_ using host MemoryType @a h_mt and
       device MemoryType @a d_mt. */
   Vector(int size_, MemoryType h_mt, MemoryType d_mt)
      : data(size_, h_mt, d_mt), size(size_) { }
=======
   /// Create a vector using a braced initializer list
   template <int N>
   explicit Vector(const double (&values)[N]) : Vector(N)
   { std::copy(values, values + N, GetData()); }
>>>>>>> 5c28dd77

   /// Enable execution of Vector operations using the mfem::Device.
   /** The default is to use Backend::CPU (serial execution on each MPI rank),
       regardless of the mfem::Device configuration.

       When appropriate, MFEM functions and class methods will enable the use
       of the mfem::Device for their Vector parameters.

       Some derived classes, e.g. GridFunction, enable the use of the
       mfem::Device by default. */
   void UseDevice(bool use_dev) const { data.UseDevice(use_dev); }

   /// Return the device flag of the Memory object used by the Vector
   bool UseDevice() const { return data.UseDevice(); }

   /// Reads a vector from multiple files
   void Load(std::istream ** in, int np, int * dim);

   /// Load a vector from an input stream.
   void Load(std::istream &in, int Size);

   /// Load a vector from an input stream, reading the size from the stream.
   void Load(std::istream &in) { int s; in >> s; Load(in, s); }

   /// @brief Resize the vector to size @a s.
   /** If the new size is less than or equal to Capacity() then the internal
       data array remains the same. Otherwise, the old array is deleted, if
       owned, and a new array of size @a s is allocated without copying the
       previous content of the Vector.
       @warning In the second case above (new size greater than current one),
       the vector will allocate new data array, even if it did not own the
       original data! Also, new entries are not initialized! */
   void SetSize(int s);

   /// Resize the vector to size @a s using MemoryType @a mt.
   void SetSize(int s, MemoryType mt);

   /// Resize the vector to size @a s using the MemoryType of @a v.
   void SetSize(int s, Vector &v) { SetSize(s, v.GetMemory().GetMemoryType()); }

   /// Set the Vector data.
   /// @warning This method should be called only when OwnsData() is false.
   void SetData(double *d) { data.Wrap(d, data.Capacity(), false); }

   /// Set the Vector data and size.
   /** The Vector does not assume ownership of the new data. The new size is
       also used as the new Capacity().
       @warning This method should be called only when OwnsData() is false.
       @sa NewDataAndSize(). */
   void SetDataAndSize(double *d, int s) { data.Wrap(d, s, false); size = s; }

   /// Set the Vector data and size, deleting the old data, if owned.
   /** The Vector does not assume ownership of the new data. The new size is
       also used as the new Capacity().
       @sa SetDataAndSize(). */
   void NewDataAndSize(double *d, int s)
   {
      data.Delete();
      SetDataAndSize(d, s);
   }

   /// Reset the Vector to use the given external Memory @a mem and size @a s.
   /** If @a own_mem is false, the Vector will not own any of the pointers of
       @a mem.
       @sa NewDataAndSize(). */
   inline void NewMemoryAndSize(const Memory<double> &mem, int s, bool own_mem);

   /// Reset the Vector to be a reference to a sub-vector of @a base.
   inline void MakeRef(Vector &base, int offset, int size);

   /** @brief Reset the Vector to be a reference to a sub-vector of @a base
       without changing its current size. */
   inline void MakeRef(Vector &base, int offset);

   /// Set the Vector data (host pointer) ownership flag.
   void MakeDataOwner() const { data.SetHostPtrOwner(true); }

   /// Destroy a vector
   void Destroy();

   /** @brief Delete the device pointer, if owned. If @a copy_to_host is true
       and the data is valid only on device, move it to host before deleting.
       Invalidates the device memory. */
   void DeleteDevice(bool copy_to_host = true)
   { data.DeleteDevice(copy_to_host); }

   /// Returns the size of the vector.
   inline int Size() const { return size; }

   /// Return the size of the currently allocated data array.
   /** It is always true that Capacity() >= Size(). */
   inline int Capacity() const { return data.Capacity(); }

   /// Return a pointer to the beginning of the Vector data.
   /** @warning This method should be used with caution as it gives write access
       to the data of const-qualified Vector%s. */
   inline double *GetData() const
   { return const_cast<double*>((const double*)data); }

   /// Conversion to `double *`.
   /** @note This conversion function makes it possible to use [] for indexing
       in addition to the overloaded operator()(int). */
   inline operator double *() { return data; }

   /// Conversion to `const double *`.
   /** @note This conversion function makes it possible to use [] for indexing
       in addition to the overloaded operator()(int). */
   inline operator const double *() const { return data; }

   /// Return a reference to the Memory object used by the Vector.
   Memory<double> &GetMemory() { return data; }

   /** @brief Return a reference to the Memory object used by the Vector, const
       version. */
   const Memory<double> &GetMemory() const { return data; }

   /// Update the memory location of the vector to match @a v.
   void SyncMemory(const Vector &v) { GetMemory().Sync(v.GetMemory()); }

   /// Update the alias memory location of the vector to match @a v.
   void SyncAliasMemory(const Vector &v)
   { GetMemory().SyncAlias(v.GetMemory(),Size()); }

   /// Read the Vector data (host pointer) ownership flag.
   inline bool OwnsData() const { return data.OwnsHostPtr(); }

   /// Changes the ownership of the data; after the call the Vector is empty
   inline void StealData(double **p)
   { *p = data; data.Reset(); size = 0; }

   /// Changes the ownership of the data; after the call the Vector is empty
   inline double *StealData() { double *p; StealData(&p); return p; }

   /// Access Vector entries. Index i = 0 .. size-1.
   double &Elem(int i);

   /// Read only access to Vector entries. Index i = 0 .. size-1.
   const double &Elem(int i) const;

   /// Access Vector entries using () for 0-based indexing.
   /** @note If MFEM_DEBUG is enabled, bounds checking is performed. */
   inline double &operator()(int i);

   /// Read only access to Vector entries using () for 0-based indexing.
   /** @note If MFEM_DEBUG is enabled, bounds checking is performed. */
   inline const double &operator()(int i) const;

   /// Dot product with a `double *` array.
   double operator*(const double *) const;

   /// Return the inner-product.
   double operator*(const Vector &v) const;

   /// Copy Size() entries from @a v.
   Vector &operator=(const double *v);

   /// Copy assignment.
   /** @note Defining this method overwrites the implicitly defined copy
       assignment operator. */
   Vector &operator=(const Vector &v);

   /// Redefine '=' for vector = constant.
   Vector &operator=(double value);

   Vector &operator*=(double c);

   Vector &operator/=(double c);

   Vector &operator-=(double c);

   Vector &operator-=(const Vector &v);

   Vector &operator+=(double c);

   Vector &operator+=(const Vector &v);

   /// (*this) += a * Va
   Vector &Add(const double a, const Vector &Va);

   /// (*this) = a * x
   Vector &Set(const double a, const Vector &x);

   void SetVector(const Vector &v, int offset);

   /// (*this) = -(*this)
   void Neg();

   /// Swap the contents of two Vectors
   inline void Swap(Vector &other);

   /// Set v = v1 + v2.
   friend void add(const Vector &v1, const Vector &v2, Vector &v);

   /// Set v = v1 + alpha * v2.
   friend void add(const Vector &v1, double alpha, const Vector &v2, Vector &v);

   /// z = a * (x + y)
   friend void add(const double a, const Vector &x, const Vector &y, Vector &z);

   /// z = a * x + b * y
   friend void add(const double a, const Vector &x,
                   const double b, const Vector &y, Vector &z);

   /// Set v = v1 - v2.
   friend void subtract(const Vector &v1, const Vector &v2, Vector &v);

   /// z = a * (x - y)
   friend void subtract(const double a, const Vector &x,
                        const Vector &y, Vector &z);

   /// v = median(v,lo,hi) entrywise.  Implementation assumes lo <= hi.
   void median(const Vector &lo, const Vector &hi);

   /// Extract entries listed in @a dofs to the output Vector @a elemvect.
   /** Negative dof values cause the -dof-1 position in @a elemvect to receive
       the -val in from this Vector. */
   void GetSubVector(const Array<int> &dofs, Vector &elemvect) const;

   /// Extract entries listed in @a dofs to the output array @a elem_data.
   /** Negative dof values cause the -dof-1 position in @a elem_data to receive
       the -val in from this Vector. */
   void GetSubVector(const Array<int> &dofs, double *elem_data) const;

   /// Set the entries listed in @a dofs to the given @a value.
   /** Negative dof values cause the -dof-1 position in this Vector to receive
       the -value. */
   void SetSubVector(const Array<int> &dofs, const double value);

   /** @brief Set the entries listed in @a dofs to the values given in the @a
       elemvect Vector. Negative dof values cause the -dof-1 position in this
       Vector to receive the -val from @a elemvect. */
   void SetSubVector(const Array<int> &dofs, const Vector &elemvect);

   /** @brief Set the entries listed in @a dofs to the values given the @a ,
       elem_data array. Negative dof values cause the -dof-1 position in this
       Vector to receive the -val from @a elem_data. */
   void SetSubVector(const Array<int> &dofs, double *elem_data);

   /** @brief Add elements of the @a elemvect Vector to the entries listed in @a
       dofs. Negative dof values cause the -dof-1 position in this Vector to add
       the -val from @a elemvect. */
   void AddElementVector(const Array<int> & dofs, const Vector & elemvect);

   /** @brief Add elements of the @a elem_data array to the entries listed in @a
       dofs. Negative dof values cause the -dof-1 position in this Vector to add
       the -val from @a elem_data. */
   void AddElementVector(const Array<int> & dofs, double *elem_data);

   /** @brief Add @a times the elements of the @a elemvect Vector to the entries
       listed in @a dofs. Negative dof values cause the -dof-1 position in this
       Vector to add the -a*val from @a elemvect. */
   void AddElementVector(const Array<int> & dofs, const double a,
                         const Vector & elemvect);

   /// Set all vector entries NOT in the @a dofs Array to the given @a val.
   void SetSubVectorComplement(const Array<int> &dofs, const double val);

   /// Prints vector to stream out.
   void Print(std::ostream &out = mfem::out, int width = 8) const;

#ifdef MFEM_USE_ADIOS2
   /// Prints vector to stream out.
   /// @param out adios2stream output
   /// @param variable_name variable name associated with current Vector
   void Print(adios2stream & out, const std::string& variable_name) const;
#endif

   /// Prints vector to stream out in HYPRE_Vector format.
   void Print_HYPRE(std::ostream &out) const;

   /// Set random values in the vector.
   void Randomize(int seed = 0);
   /// Returns the l2 norm of the vector.
   double Norml2() const;
   /// Returns the l_infinity norm of the vector.
   double Normlinf() const;
   /// Returns the l_1 norm of the vector.
   double Norml1() const;
   /// Returns the l_p norm of the vector.
   double Normlp(double p) const;
   /// Returns the maximal element of the vector.
   double Max() const;
   /// Returns the minimal element of the vector.
   double Min() const;
   /// Return the sum of the vector entries
   double Sum() const;
   /// Compute the square of the Euclidean distance to another vector.
   inline double DistanceSquaredTo(const double *p) const;
   /// Compute the Euclidean distance to another vector.
   inline double DistanceTo(const double *p) const;

   /** @brief Count the number of entries in the Vector for which isfinite
       is false, i.e. the entry is a NaN or +/-Inf. */
   int CheckFinite() const { return mfem::CheckFinite(data, size); }

   /// Destroys vector.
   virtual ~Vector();

   /// Shortcut for mfem::Read(vec.GetMemory(), vec.Size(), on_dev).
   const double *Read(bool on_dev = true) const
   { return mfem::Read(data, size, on_dev); }

   /// Shortcut for mfem::Read(vec.GetMemory(), vec.Size(), false).
   const double *HostRead() const
   { return mfem::Read(data, size, false); }

   /// Shortcut for mfem::Write(vec.GetMemory(), vec.Size(), on_dev).
   double *Write(bool on_dev = true)
   { return mfem::Write(data, size, on_dev); }

   /// Shortcut for mfem::Write(vec.GetMemory(), vec.Size(), false).
   double *HostWrite()
   { return mfem::Write(data, size, false); }

   /// Shortcut for mfem::ReadWrite(vec.GetMemory(), vec.Size(), on_dev).
   double *ReadWrite(bool on_dev = true)
   { return mfem::ReadWrite(data, size, on_dev); }

   /// Shortcut for mfem::ReadWrite(vec.GetMemory(), vec.Size(), false).
   double *HostReadWrite()
   { return mfem::ReadWrite(data, size, false); }

#ifdef MFEM_USE_SUNDIALS
   /// (DEPRECATED) Construct a wrapper Vector from SUNDIALS N_Vector.
   MFEM_DEPRECATED explicit Vector(N_Vector nv);

   /// (DEPRECATED) Return a new wrapper SUNDIALS N_Vector of type SUNDIALS_NVEC_SERIAL.
   /** @deprecated The returned N_Vector must be destroyed by the caller. */
   MFEM_DEPRECATED virtual N_Vector ToNVector()
   { return N_VMake_Serial(Size(), GetData()); }

   /** @deprecated @brief Update an existing wrapper SUNDIALS N_Vector to point to this
       Vector.

       \param[in] nv N_Vector to assign this vector's data to
       \param[in] global_length An optional parameter that designates the global
        length. If nv is a parallel vector and global_length == 0 then this
        method will perform a global reduction and calculate the global length
   */
   MFEM_DEPRECATED virtual void ToNVector(N_Vector &nv, long global_length = 0);
#endif
};

// Inline methods

template <typename T>
inline T ZeroSubnormal(T val)
{
   return (std::fpclassify(val) == FP_SUBNORMAL) ? 0.0 : val;
}

inline bool IsFinite(const double &val)
{
   // isfinite didn't appear in a standard until C99, and later C++11. It wasn't
   // standard in C89 or C++98. PGI as of 14.7 still defines it as a macro.
#ifdef isfinite
   return isfinite(val);
#else
   return std::isfinite(val);
#endif
}

inline int CheckFinite(const double *v, const int n)
{
   int bad = 0;
   for (int i = 0; i < n; i++)
   {
      if (!IsFinite(v[i])) { bad++; }
   }
   return bad;
}

inline Vector::Vector(int s)
{
   if (s > 0)
   {
      size = s;
      data.New(s);
   }
   else
   {
      size = 0;
      data.Reset();
   }
}

inline void Vector::SetSize(int s)
{
   if (s == size)
   {
      return;
   }
   if (s <= data.Capacity())
   {
      size = s;
      return;
   }
   // preserve a valid MemoryType and device flag
   const MemoryType mt = data.GetMemoryType();
   const bool use_dev = data.UseDevice();
   data.Delete();
   size = s;
   data.New(s, mt);
   data.UseDevice(use_dev);
}

inline void Vector::SetSize(int s, MemoryType mt)
{
   if (mt == data.GetMemoryType())
   {
      if (s == size)
      {
         return;
      }
      if (s <= data.Capacity())
      {
         size = s;
         return;
      }
   }
   const bool use_dev = data.UseDevice();
   data.Delete();
   if (s > 0)
   {
      data.New(s, mt);
      size = s;
   }
   else
   {
      data.Reset();
      size = 0;
   }
   data.UseDevice(use_dev);
}

inline void Vector::NewMemoryAndSize(const Memory<double> &mem, int s,
                                     bool own_mem)
{
   data.Delete();
   size = s;
   data = mem;
   if (!own_mem) { data.ClearOwnerFlags(); }
}

inline void Vector::MakeRef(Vector &base, int offset, int s)
{
   data.Delete();
   size = s;
   data.MakeAlias(base.GetMemory(), offset, s);
}

inline void Vector::MakeRef(Vector &base, int offset)
{
   data.Delete();
   data.MakeAlias(base.GetMemory(), offset, size);
}

inline void Vector::Destroy()
{
   const bool use_dev = data.UseDevice();
   data.Delete();
   size = 0;
   data.Reset();
   data.UseDevice(use_dev);
}

inline double &Vector::operator()(int i)
{
   MFEM_ASSERT(data && i >= 0 && i < size,
               "index [" << i << "] is out of range [0," << size << ")");

   return data[i];
}

inline const double &Vector::operator()(int i) const
{
   MFEM_ASSERT(data && i >= 0 && i < size,
               "index [" << i << "] is out of range [0," << size << ")");

   return data[i];
}

inline void Vector::Swap(Vector &other)
{
   mfem::Swap(data, other.data);
   mfem::Swap(size, other.size);
}

/// Specialization of the template function Swap<> for class Vector
template<> inline void Swap<Vector>(Vector &a, Vector &b)
{
   a.Swap(b);
}

inline Vector::~Vector()
{
   data.Delete();
}

inline double DistanceSquared(const double *x, const double *y, const int n)
{
   double d = 0.0;

   for (int i = 0; i < n; i++)
   {
      d += (x[i]-y[i])*(x[i]-y[i]);
   }

   return d;
}

inline double Distance(const double *x, const double *y, const int n)
{
   return std::sqrt(DistanceSquared(x, y, n));
}

inline double Vector::DistanceSquaredTo(const double *p) const
{
   return DistanceSquared(data, p, size);
}

inline double Vector::DistanceTo(const double *p) const
{
   return Distance(data, p, size);
}

/// Returns the inner product of x and y
/** In parallel this computes the inner product of the local vectors,
    producing different results on each MPI rank.
*/
inline double InnerProduct(const Vector &x, const Vector &y)
{
   return x * y;
}

#ifdef MFEM_USE_MPI
/// Returns the inner product of x and y in parallel
/** In parallel this computes the inner product of the global vectors,
    producing identical results on each MPI rank.
*/
inline double InnerProduct(MPI_Comm comm, const Vector &x, const Vector &y)
{
   double loc_prod = x * y;
   double glb_prod;
   MPI_Allreduce(&loc_prod, &glb_prod, 1, MPI_DOUBLE, MPI_SUM, comm);
   return glb_prod;
}
#endif

} // namespace mfem

#endif<|MERGE_RESOLUTION|>--- conflicted
+++ resolved
@@ -86,17 +86,15 @@
    Vector(int size_, MemoryType mt)
       : data(size_, mt), size(size_) { }
 
-<<<<<<< HEAD
    /** @brief Create a Vector of size @a size_ using host MemoryType @a h_mt and
        device MemoryType @a d_mt. */
    Vector(int size_, MemoryType h_mt, MemoryType d_mt)
       : data(size_, h_mt, d_mt), size(size_) { }
-=======
+
    /// Create a vector using a braced initializer list
    template <int N>
    explicit Vector(const double (&values)[N]) : Vector(N)
    { std::copy(values, values + N, GetData()); }
->>>>>>> 5c28dd77
 
    /// Enable execution of Vector operations using the mfem::Device.
    /** The default is to use Backend::CPU (serial execution on each MPI rank),
