--- conflicted
+++ resolved
@@ -4866,12 +4866,8 @@
       {
          attr = elements[i]->GetAttribute();
          // processor number + 1 as attribute and geometry type
-<<<<<<< HEAD
          //out << 1 << ' ' << elements[i]->GetGeometryType();
-         out << attr << ' ' << elements[i]->GetGeometryType();
-=======
-         os << 1 << ' ' << elements[i]->GetGeometryType();
->>>>>>> a6c782be
+         os << attr << ' ' << elements[i]->GetGeometryType();
          // vertices
          nv = elements[i]->GetNVertices();
          v  = elements[i]->GetVertices();
@@ -4900,24 +4896,16 @@
          for (i = 0; i < ne; )
          {
             // processor number + 1 as attribute and geometry type
-<<<<<<< HEAD
             // out << p+1 << ' ' << ints[i];
-            out << attr_ne[m] << ' ' << ints[i];
-=======
-            os << p+1 << ' ' << ints[i];
->>>>>>> a6c782be
+            os << attr_ne[m] << ' ' << ints[i];
             // vertices
             k = Geometries.GetVertices(ints[i++])->GetNPoints();
             for (j = 0; j < k; j++)
             {
                os << ' ' << vc + ints[i++];
             }
-<<<<<<< HEAD
-            out << '\n';
+            os << '\n';
             m++;
-=======
-            os << '\n';
->>>>>>> a6c782be
          }
          vc += nv;
       }
