--- conflicted
+++ resolved
@@ -3177,11 +3177,7 @@
    {
       GetElementToFaceTable();
       GenerateFaces();
-<<<<<<< HEAD
-      if (ReduceInt(NumOfBdrElements) == 0 && generate_bdr)
-=======
       if (!HasBoundaryElements() && generate_bdr)
->>>>>>> 31bd94e2
       {
          GenerateBoundaryElements();
          GetElementToFaceTable(); // update be_to_face
@@ -3201,11 +3197,7 @@
       if (Dim == 2)
       {
          GenerateFaces(); // 'Faces' in 2D refers to the edges
-<<<<<<< HEAD
-         if (ReduceInt(NumOfBdrElements) == 0 && generate_bdr)
-=======
          if (!HasBoundaryElements() && generate_bdr)
->>>>>>> 31bd94e2
          {
             GenerateBoundaryElements();
          }
@@ -3219,11 +3211,7 @@
    if (Dim == 1)
    {
       GenerateFaces();
-<<<<<<< HEAD
-      if (ReduceInt(NumOfBdrElements) == 0 && generate_bdr)
-=======
       if (!HasBoundaryElements() && generate_bdr)
->>>>>>> 31bd94e2
       {
          // be_to_face will be set inside GenerateBoundaryElements
          GenerateBoundaryElements();
