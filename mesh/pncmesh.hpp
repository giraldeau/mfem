--- conflicted
+++ resolved
@@ -301,13 +301,7 @@
 
    virtual void Update();
 
-<<<<<<< HEAD
-   virtual bool IsGhost(const Element& el) const
-   { return el.rank != MyRank; }
-
-=======
    virtual int GetNumGhostElements() const { return NGhostElements; }
->>>>>>> c4d3610c
    virtual int GetNumGhostVertices() const { return NGhostVertices; }
 
    /// Return the processor number for a global element number.
