# Copyright (c) 2010-2020, Lawrence Livermore National Security, LLC. Produced
# at the Lawrence Livermore National Laboratory. All Rights reserved. See files
# LICENSE and NOTICE for details. LLNL-CODE-806117.
#
# This file is part of the MFEM library. For more information and source code
# availability visit https://mfem.org.
#
# MFEM is free software; you can redistribute it and/or modify it under the
# terms of the BSD-3 license. We welcome feedback and contributions, see file
# CONTRIBUTING.md for details.

# This file describes the default MFEM build options.
#
# See the file INSTALL for description of these options.  You can
# customize them below, or copy this file to user.mk and modify it.


# Some choices below are based on the OS type:
NOTMAC := $(subst Darwin,,$(shell uname -s))

CXX = g++
MPICXX = mpicxx

BASE_FLAGS  = -std=c++11
OPTIM_FLAGS = -O3 $(BASE_FLAGS)
DEBUG_FLAGS = -g $(XCOMPILER)-Wall $(BASE_FLAGS)

# Prefixes for passing flags to the compiler and linker when using CXX or MPICXX
CXX_XCOMPILER =
CXX_XLINKER   = -Wl,

# Destination location of make install
# PREFIX = $(HOME)/mfem
PREFIX = ./mfem
# Install program
INSTALL = /usr/bin/install

STATIC = YES
SHARED = NO

# CUDA configuration options
CUDA_CXX = nvcc
CUDA_ARCH = sm_60
CUDA_FLAGS = -x=cu --expt-extended-lambda -arch=$(CUDA_ARCH)
# Prefixes for passing flags to the host compiler and linker when using CUDA_CXX
CUDA_XCOMPILER = -Xcompiler=
CUDA_XLINKER   = -Xlinker=

# HIP configuration options
HIP_CXX = hipcc
# The HIP_ARCH option specifies the AMD GPU processor, similar to CUDA_ARCH. For
# example: gfx600 (tahiti), gfx700 (kaveri), gfx701 (hawaii), gfx801 (carrizo),
# gfx900, gfx1010, etc.
HIP_ARCH = gfx900
HIP_FLAGS = --amdgpu-target=$(HIP_ARCH)
HIP_XCOMPILER =
HIP_XLINKER   = -Wl,

ifneq ($(NOTMAC),)
   AR      = ar
   ARFLAGS = cruv
   RANLIB  = ranlib
   PICFLAG = $(XCOMPILER)-fPIC
   SO_EXT  = so
   SO_VER  = so.$(MFEM_VERSION_STRING)
   BUILD_SOFLAGS = -shared $(XLINKER)-soname,libmfem.$(SO_VER)
   BUILD_RPATH = $(XLINKER)-rpath,$(BUILD_REAL_DIR)
   INSTALL_SOFLAGS = $(BUILD_SOFLAGS)
   INSTALL_RPATH = $(XLINKER)-rpath,@MFEM_LIB_DIR@
else
   # Silence "has no symbols" warnings on Mac OS X
   AR      = ar
   ARFLAGS = Scruv
   RANLIB  = ranlib -no_warning_for_no_symbols
   PICFLAG = $(XCOMPILER)-fPIC
   SO_EXT  = dylib
   SO_VER  = $(MFEM_VERSION_STRING).dylib
   MAKE_SOFLAGS = $(XLINKER)-dylib,-install_name,$(1)/libmfem.$(SO_VER),\
      -compatibility_version,$(MFEM_VERSION_STRING),\
      -current_version,$(MFEM_VERSION_STRING),\
      -undefined,dynamic_lookup
   BUILD_SOFLAGS = $(subst $1 ,,$(call MAKE_SOFLAGS,$(BUILD_REAL_DIR)))
   BUILD_RPATH = $(XLINKER)-undefined,dynamic_lookup
   INSTALL_SOFLAGS = $(subst $1 ,,$(call MAKE_SOFLAGS,$(MFEM_LIB_DIR)))
   INSTALL_RPATH = $(XLINKER)-undefined,dynamic_lookup
endif

# Set CXXFLAGS to overwrite the default selection of DEBUG_FLAGS/OPTIM_FLAGS
# CXXFLAGS = -O3 -march=native

# Optional extra compile flags, in addition to CXXFLAGS:
# CPPFLAGS =

# Library configurations:
# Note: symbols of the form @VAR@ will be replaced by $(VAR) in derived
#       variables, like MFEM_FLAGS, defined in config.mk.

# Command used to launch MPI jobs
MFEM_MPIEXEC    = mpirun
MFEM_MPIEXEC_NP = -np
# Number of mpi tasks for parallel jobs
MFEM_MPI_NP = 4

# MFEM configuration options: YES/NO values, which are exported to config.mk and
# config.hpp. The values below are the defaults for generating the actual values
# in config.mk and config.hpp.

MFEM_USE_MPI           = NO
MFEM_USE_METIS         = $(MFEM_USE_MPI)
MFEM_USE_METIS_5       = NO
MFEM_DEBUG             = NO
MFEM_USE_EXCEPTIONS    = NO
MFEM_USE_ZLIB          = NO
MFEM_USE_LIBUNWIND     = NO
MFEM_USE_LAPACK        = NO
MFEM_THREAD_SAFE       = NO
MFEM_USE_OPENMP        = NO
MFEM_USE_LEGACY_OPENMP = NO
MFEM_USE_MEMALLOC      = YES
MFEM_TIMER_TYPE        = $(if $(NOTMAC),2,4)
MFEM_USE_SUNDIALS      = NO
MFEM_USE_MESQUITE      = NO
MFEM_USE_SUITESPARSE   = NO
MFEM_USE_SUPERLU       = NO
MFEM_USE_SUPERLU5      = NO
<<<<<<< HEAD
=======
MFEM_USE_MUMPS         = NO
>>>>>>> 1155c003
MFEM_USE_STRUMPACK     = NO
MFEM_USE_GINKGO        = NO
MFEM_USE_AMGX          = NO
MFEM_USE_GNUTLS        = NO
MFEM_USE_NETCDF        = NO
MFEM_USE_PETSC         = NO
MFEM_USE_SLEPC         = NO
MFEM_USE_MPFR          = NO
MFEM_USE_SIDRE         = NO
MFEM_USE_CONDUIT       = NO
MFEM_USE_PUMI          = NO
MFEM_USE_HIOP          = NO
MFEM_USE_GSLIB         = NO
MFEM_USE_CUDA          = NO
MFEM_USE_HIP           = NO
MFEM_USE_RAJA          = NO
MFEM_USE_OCCA          = NO
MFEM_USE_CEED          = NO
MFEM_USE_UMPIRE        = NO
MFEM_USE_SIMD          = NO
MFEM_USE_ADIOS2        = NO
MFEM_USE_MKL_CPARDISO  = NO
<<<<<<< HEAD
=======

# MPI library compile and link flags
# These settings are used only when building MFEM with MPI + HIP
ifeq ($(MFEM_USE_MPI)$(MFEM_USE_HIP),YESYES)
   # We determine MPI_DIR assuming $(MPICXX) is in $(MPI_DIR)/bin
   MPI_DIR := $(patsubst %/,%,$(dir $(shell which $(MPICXX))))
   MPI_DIR := $(patsubst %/,%,$(dir $(MPI_DIR)))
   MPI_OPT = -I$(MPI_DIR)/include
   MPI_LIB = -L$(MPI_DIR)/lib $(XLINKER)-rpath,$(MPI_DIR)/lib -lmpi
endif
>>>>>>> 1155c003

# Compile and link options for zlib.
ZLIB_DIR =
ZLIB_OPT = $(if $(ZLIB_DIR),-I$(ZLIB_DIR)/include)
ZLIB_LIB = $(if $(ZLIB_DIR),$(ZLIB_RPATH) -L$(ZLIB_DIR)/lib ,)-lz
ZLIB_RPATH = $(XLINKER)-rpath,$(ZLIB_DIR)/lib

LIBUNWIND_OPT = -g
LIBUNWIND_LIB = $(if $(NOTMAC),-lunwind -ldl,)

# HYPRE library configuration (needed to build the parallel version)
HYPRE_DIR = @MFEM_DIR@/../hypre/src/hypre
HYPRE_OPT = -I$(HYPRE_DIR)/include
HYPRE_LIB = -L$(HYPRE_DIR)/lib -lHYPRE

# METIS library configuration
ifeq ($(MFEM_USE_SUPERLU)$(MFEM_USE_STRUMPACK)$(MFEM_USE_MUMPS),NONONO)
   ifeq ($(MFEM_USE_METIS_5),NO)
     METIS_DIR = @MFEM_DIR@/../metis-4.0
     METIS_OPT =
     METIS_LIB = -L$(METIS_DIR) -lmetis
   else
     METIS_DIR = @MFEM_DIR@/../metis-5.0
     METIS_OPT = -I$(METIS_DIR)/include
     METIS_LIB = -L$(METIS_DIR)/lib -lmetis
   endif
else
   # ParMETIS: currently needed by SuperLU or STRUMPACK. We assume that METIS 5
   # (included with ParMETIS) is installed in the same location.
   # Starting with STRUMPACK v2.2.0, ParMETIS is an optional dependency while
   # METIS is still required.
   METIS_DIR = @MFEM_DIR@/../parmetis-4.0.3
   METIS_OPT = -I$(METIS_DIR)/include
   METIS_LIB = -L$(METIS_DIR)/lib -lparmetis -lmetis
   MFEM_USE_METIS_5 = YES
endif

# LAPACK library configuration
LAPACK_OPT =
LAPACK_LIB = $(if $(NOTMAC),-llapack -lblas,-framework Accelerate)

# OpenMP configuration
OPENMP_OPT = $(XCOMPILER)-fopenmp
OPENMP_LIB =

# Used when MFEM_TIMER_TYPE = 2
POSIX_CLOCKS_LIB = -lrt

# SUNDIALS library configuration
# For sundials_nvecmpiplusx and nvecparallel remember to build with MPI_ENABLE=ON
# and modify cmake variables for hypre for sundials
SUNDIALS_DIR    = @MFEM_DIR@/../sundials-5.0.0/instdir
SUNDIALS_OPT    = -I$(SUNDIALS_DIR)/include
SUNDIALS_LIBDIR = $(wildcard $(SUNDIALS_DIR)/lib*)
SUNDIALS_LIB    = $(XLINKER)-rpath,$(SUNDIALS_LIBDIR) -L$(SUNDIALS_LIBDIR)\
 -lsundials_arkode -lsundials_cvodes -lsundials_nvecserial -lsundials_kinsol

ifeq ($(MFEM_USE_MPI),YES)
   SUNDIALS_LIB += -lsundials_nvecparallel -lsundials_nvecmpiplusx
endif
ifeq ($(MFEM_USE_CUDA),YES)
   SUNDIALS_LIB += -lsundials_nveccuda
endif
# If SUNDIALS was built with KLU:
# MFEM_USE_SUITESPARSE = YES

# MESQUITE library configuration
MESQUITE_DIR = @MFEM_DIR@/../mesquite-2.99
MESQUITE_OPT = -I$(MESQUITE_DIR)/include
MESQUITE_LIB = -L$(MESQUITE_DIR)/lib -lmesquite

# SuiteSparse library configuration
LIB_RT = $(if $(NOTMAC),-lrt,)
SUITESPARSE_DIR = @MFEM_DIR@/../SuiteSparse
SUITESPARSE_OPT = -I$(SUITESPARSE_DIR)/include
SUITESPARSE_LIB = $(XLINKER)-rpath,$(SUITESPARSE_DIR)/lib\
 -L$(SUITESPARSE_DIR)/lib -lklu -lbtf -lumfpack -lcholmod -lcolamd -lamd -lcamd\
 -lccolamd -lsuitesparseconfig $(LIB_RT) $(METIS_LIB) $(LAPACK_LIB)

# SuperLU library configuration
ifeq ($(MFEM_USE_SUPERLU5),YES)
   SUPERLU_DIR = @MFEM_DIR@/../SuperLU_DIST_5.1.0
   SUPERLU_OPT = -I$(SUPERLU_DIR)/include
<<<<<<< HEAD
   SUPERLU_LIB = -Wl,-rpath,$(SUPERLU_DIR)/lib -L$(SUPERLU_DIR)/lib -lsuperlu_dist_5.1.0   
else
   SUPERLU_DIR = @MFEM_DIR@/../SuperLU_DIST_6.3.1
   SUPERLU_OPT = -I$(SUPERLU_DIR)/include
   SUPERLU_LIB = -Wl,-rpath,$(SUPERLU_DIR)/lib64 -L$(SUPERLU_DIR)/lib64 -lsuperlu_dist -lblas
=======
   SUPERLU_LIB = $(XLINKER)-rpath,$(SUPERLU_DIR)/lib -L$(SUPERLU_DIR)/lib\
      -lsuperlu_dist_5.1.0
else
   SUPERLU_DIR = @MFEM_DIR@/../SuperLU_DIST_6.3.1
   SUPERLU_OPT = -I$(SUPERLU_DIR)/include
   SUPERLU_LIB = $(XLINKER)-rpath,$(SUPERLU_DIR)/lib64 -L$(SUPERLU_DIR)/lib64\
      -lsuperlu_dist -lblas
>>>>>>> 1155c003
endif

# SCOTCH library configuration (required by STRUMPACK <= v2.1.0, optional in
# STRUMPACK >= v2.2.0)
SCOTCH_DIR = @MFEM_DIR@/../scotch_6.0.4
SCOTCH_OPT = -I$(SCOTCH_DIR)/include
SCOTCH_LIB = -L$(SCOTCH_DIR)/lib -lptscotch -lptscotcherr -lscotch -lscotcherr\
 -lpthread

# SCALAPACK library configuration (required by STRUMPACK and MUMPS)
SCALAPACK_DIR = @MFEM_DIR@/../scalapack-2.0.2
SCALAPACK_OPT = -I$(SCALAPACK_DIR)/SRC
SCALAPACK_LIB = -L$(SCALAPACK_DIR)/lib -lscalapack $(LAPACK_LIB)

# MPI Fortran library, needed e.g. by STRUMPACK or MUMPS
# MPICH:
MPI_FORTRAN_LIB = -lmpifort
# OpenMPI:
# MPI_FORTRAN_LIB = -lmpi_mpifh
# Additional Fortan library:
# MPI_FORTRAN_LIB += -lgfortran

# MUMPS library configuration
MUMPS_DIR = @MFEM_DIR@/../MUMPS_5.2.0
MUMPS_OPT = -I$(MUMPS_DIR)/include
MUMPS_LIB = $(XLINKER)-rpath,$(MUMPS_DIR)/lib -L$(MUMPS_DIR)/lib -ldmumps\
 -lmumps_common -lpord $(SCALAPACK_LIB) $(LAPACK_LIB) $(MPI_FORTRAN_LIB)

# STRUMPACK library configuration
STRUMPACK_DIR = @MFEM_DIR@/../STRUMPACK-build
STRUMPACK_OPT = -I$(STRUMPACK_DIR)/include $(SCOTCH_OPT)
# If STRUMPACK was build with OpenMP support, the following may be need:
# STRUMPACK_OPT += $(OPENMP_OPT)
STRUMPACK_LIB = -L$(STRUMPACK_DIR)/lib -lstrumpack $(MPI_FORTRAN_LIB)\
 $(SCOTCH_LIB) $(SCALAPACK_LIB)

# Ginkgo library configuration (currently not needed)
GINKGO_DIR = @MFEM_DIR@/../ginkgo/install
GINKGO_OPT = -isystem $(GINKGO_DIR)/include
GINKGO_LIB = $(XLINKER)-rpath,$(GINKGO_DIR)/lib -L$(GINKGO_DIR)/lib -lginkgo\
 -lginkgo_omp -lginkgo_cuda -lginkgo_reference

# AmgX library configuration
AMGX_DIR = @MFEM_DIR@/../amgx
AMGX_OPT = -I$(AMGX_DIR)/include
AMGX_LIB = -lcusparse -lcusolver -lcublas -lnvToolsExt -L$(AMGX_DIR)/lib -lamgx

# GnuTLS library configuration
GNUTLS_OPT =
GNUTLS_LIB = -lgnutls

# NetCDF library configuration
NETCDF_DIR = $(HOME)/local
HDF5_DIR   = $(HOME)/local
NETCDF_OPT = -I$(NETCDF_DIR)/include -I$(HDF5_DIR)/include $(ZLIB_OPT)
NETCDF_LIB = $(XLINKER)-rpath,$(NETCDF_DIR)/lib -L$(NETCDF_DIR)/lib\
 $(XLINKER)-rpath,$(HDF5_DIR)/lib -L$(HDF5_DIR)/lib\
 -lnetcdf -lhdf5_hl -lhdf5 $(ZLIB_LIB)

# PETSc library configuration (version greater or equal to 3.8 or the dev branch)
PETSC_ARCH := arch-linux2-c-debug
PETSC_DIR  := $(MFEM_DIR)/../petsc/$(PETSC_ARCH)
PETSC_VARS := $(PETSC_DIR)/lib/petsc/conf/petscvariables
PETSC_FOUND := $(if $(wildcard $(PETSC_VARS)),YES,)
PETSC_INC_VAR = PETSC_CC_INCLUDES
PETSC_LIB_VAR = PETSC_EXTERNAL_LIB_BASIC
ifeq ($(PETSC_FOUND),YES)
   PETSC_OPT := $(shell sed -n "s/$(PETSC_INC_VAR) = *//p" $(PETSC_VARS))
   PETSC_DEP := $(shell sed -n "s/$(PETSC_LIB_VAR) = *//p" $(PETSC_VARS))
   PETSC_LIB = $(XLINKER)-rpath,$(abspath $(PETSC_DIR))/lib\
      -L$(abspath $(PETSC_DIR))/lib -lpetsc\
      $(subst $(CXX_XLINKER),$(XLINKER),$(PETSC_DEP))
endif

SLEPC_DIR := $(MFEM_DIR)/../slepc
SLEPC_VARS := $(SLEPC_DIR)/lib/slepc/conf/slepc_variables
SLEPC_FOUND := $(if $(wildcard $(SLEPC_VARS)),YES,)
SLEPC_INC_VAR = SLEPC_INCLUDE
SLEPC_LIB_VAR = SLEPC_EXTERNAL_LIB
ifeq ($(SLEPC_FOUND),YES)
   SLEPC_OPT := $(shell sed -n "s/$(SLEPC_INC_VAR) *= *//p" $(SLEPC_VARS))
   # Some additional external libraries might be defined in this file
   -include ${SLEPC_DIR}/${PETSC_ARCH}/lib/slepc/conf/slepcvariables
   SLEPC_DEP := $(shell sed -n "s/$(SLEPC_LIB_VAR) *= *//p" $(SLEPC_VARS))
   SLEPC_LIB = $(XLINKER)-rpath,$(abspath $(SLEPC_DIR))/$(PETSC_ARCH)/lib\
      -L$(abspath $(SLEPC_DIR))/$(PETSC_ARCH)/lib -lslepc\
      $(subst $(CXX_XLINKER),$(XLINKER),$(SLEPC_DEP))
endif

# MPFR library configuration
MPFR_OPT =
MPFR_LIB = -lmpfr

# Conduit and required libraries configuration
CONDUIT_DIR = @MFEM_DIR@/../conduit
CONDUIT_OPT = -I$(CONDUIT_DIR)/include/conduit
CONDUIT_LIB = \
   $(XLINKER)-rpath,$(CONDUIT_DIR)/lib -L$(CONDUIT_DIR)/lib \
   -lconduit -lconduit_relay -lconduit_blueprint  -ldl

# Check if Conduit was built with hdf5 support, by looking
# for the relay hdf5 header
CONDUIT_HDF5_HEADER=$(CONDUIT_DIR)/include/conduit/conduit_relay_hdf5.hpp
ifneq (,$(wildcard $(CONDUIT_HDF5_HEADER)))
   CONDUIT_OPT += -I$(HDF5_DIR)/include
   CONDUIT_LIB += $(XLINKER)-rpath,$(HDF5_DIR)/lib -L$(HDF5_DIR)/lib \
                  -lhdf5 $(ZLIB_LIB)
endif

# Sidre and required libraries configuration
# Be sure to check the HDF5_DIR (set above) is correct
SIDRE_DIR = @MFEM_DIR@/../axom
SIDRE_OPT = -I$(SIDRE_DIR)/include -I$(CONDUIT_DIR)/include/conduit\
 -I$(HDF5_DIR)/include
SIDRE_LIB = \
   $(XLINKER)-rpath,$(SIDRE_DIR)/lib -L$(SIDRE_DIR)/lib \
   $(XLINKER)-rpath,$(CONDUIT_DIR)/lib -L$(CONDUIT_DIR)/lib \
   $(XLINKER)-rpath,$(HDF5_DIR)/lib -L$(HDF5_DIR)/lib \
   -laxom -lconduit -lconduit_relay -lconduit_blueprint -lhdf5 $(ZLIB_LIB) -ldl

# PUMI
# Note that PUMI_DIR is needed -- it is used to check for gmi_sim.h
PUMI_DIR = @MFEM_DIR@/../pumi-2.1.0
PUMI_OPT = -I$(PUMI_DIR)/include
PUMI_LIB = -L$(PUMI_DIR)/lib -lpumi -lcrv -lma -lmds -lapf -lpcu -lgmi -lparma\
   -llion -lmth -lapf_zoltan -lspr

# HIOP
HIOP_DIR = @MFEM_DIR@/../hiop/install
HIOP_OPT = -I$(HIOP_DIR)/include
HIOP_LIB = -L$(HIOP_DIR)/lib -lhiop $(LAPACK_LIB)

# GSLIB library
GSLIB_DIR = @MFEM_DIR@/../gslib/build
GSLIB_OPT = -I$(GSLIB_DIR)/include
GSLIB_LIB = -L$(GSLIB_DIR)/lib -lgs

# CUDA library configuration
CUDA_OPT =
CUDA_LIB = -lcusparse

# HIP library configuration (currently not needed)
HIP_OPT =
HIP_LIB =

# OCCA library configuration
OCCA_DIR = @MFEM_DIR@/../occa
OCCA_OPT = -I$(OCCA_DIR)/include
OCCA_LIB = $(XLINKER)-rpath,$(OCCA_DIR)/lib -L$(OCCA_DIR)/lib -locca

# libCEED library configuration
CEED_DIR ?= @MFEM_DIR@/../libCEED
CEED_OPT = -I$(CEED_DIR)/include
CEED_LIB = $(XLINKER)-rpath,$(CEED_DIR)/lib -L$(CEED_DIR)/lib -lceed

# RAJA library configuration
RAJA_DIR = @MFEM_DIR@/../raja
RAJA_OPT = -I$(RAJA_DIR)/include
ifdef CUB_DIR
   RAJA_OPT += -I$(CUB_DIR)
endif
RAJA_LIB = $(XLINKER)-rpath,$(RAJA_DIR)/lib -L$(RAJA_DIR)/lib -lRAJA

# UMPIRE library configuration
UMPIRE_DIR = @MFEM_DIR@/../umpire
UMPIRE_OPT = -I$(UMPIRE_DIR)/include
UMPIRE_LIB = -L$(UMPIRE_DIR)/lib -lumpire

# MKL CPardiso library configuration
MKL_CPARDISO_DIR ?=
MKL_MPI_WRAPPER ?= mkl_blacs_mpich_lp64
MKL_LIBRARY_SUBDIR ?= lib
MKL_CPARDISO_OPT = -I$(MKL_CPARDISO_DIR)/include
<<<<<<< HEAD
MKL_CPARDISO_LIB = -Wl,-rpath,$(MKL_CPARDISO_DIR)/$(MKL_LIBRARY_SUBDIR)\
                   -L$(MKL_CPARDISO_DIR)/$(MKL_LIBRARY_SUBDIR) -l$(MKL_MPI_WRAPPER)\
                   -lmkl_intel_lp64 -lmkl_sequential -lmkl_core
=======
MKL_CPARDISO_LIB = $(XLINKER)-rpath,$(MKL_CPARDISO_DIR)/$(MKL_LIBRARY_SUBDIR)\
   -L$(MKL_CPARDISO_DIR)/$(MKL_LIBRARY_SUBDIR) -l$(MKL_MPI_WRAPPER)\
   -lmkl_intel_lp64 -lmkl_sequential -lmkl_core
>>>>>>> 1155c003

# If YES, enable some informational messages
VERBOSE = NO

# Optional build tag
MFEM_BUILD_TAG = $(shell uname -snm)<|MERGE_RESOLUTION|>--- conflicted
+++ resolved
@@ -123,10 +123,7 @@
 MFEM_USE_SUITESPARSE   = NO
 MFEM_USE_SUPERLU       = NO
 MFEM_USE_SUPERLU5      = NO
-<<<<<<< HEAD
-=======
 MFEM_USE_MUMPS         = NO
->>>>>>> 1155c003
 MFEM_USE_STRUMPACK     = NO
 MFEM_USE_GINKGO        = NO
 MFEM_USE_AMGX          = NO
@@ -149,8 +146,6 @@
 MFEM_USE_SIMD          = NO
 MFEM_USE_ADIOS2        = NO
 MFEM_USE_MKL_CPARDISO  = NO
-<<<<<<< HEAD
-=======
 
 # MPI library compile and link flags
 # These settings are used only when building MFEM with MPI + HIP
@@ -161,7 +156,6 @@
    MPI_OPT = -I$(MPI_DIR)/include
    MPI_LIB = -L$(MPI_DIR)/lib $(XLINKER)-rpath,$(MPI_DIR)/lib -lmpi
 endif
->>>>>>> 1155c003
 
 # Compile and link options for zlib.
 ZLIB_DIR =
@@ -245,13 +239,6 @@
 ifeq ($(MFEM_USE_SUPERLU5),YES)
    SUPERLU_DIR = @MFEM_DIR@/../SuperLU_DIST_5.1.0
    SUPERLU_OPT = -I$(SUPERLU_DIR)/include
-<<<<<<< HEAD
-   SUPERLU_LIB = -Wl,-rpath,$(SUPERLU_DIR)/lib -L$(SUPERLU_DIR)/lib -lsuperlu_dist_5.1.0   
-else
-   SUPERLU_DIR = @MFEM_DIR@/../SuperLU_DIST_6.3.1
-   SUPERLU_OPT = -I$(SUPERLU_DIR)/include
-   SUPERLU_LIB = -Wl,-rpath,$(SUPERLU_DIR)/lib64 -L$(SUPERLU_DIR)/lib64 -lsuperlu_dist -lblas
-=======
    SUPERLU_LIB = $(XLINKER)-rpath,$(SUPERLU_DIR)/lib -L$(SUPERLU_DIR)/lib\
       -lsuperlu_dist_5.1.0
 else
@@ -259,7 +246,6 @@
    SUPERLU_OPT = -I$(SUPERLU_DIR)/include
    SUPERLU_LIB = $(XLINKER)-rpath,$(SUPERLU_DIR)/lib64 -L$(SUPERLU_DIR)/lib64\
       -lsuperlu_dist -lblas
->>>>>>> 1155c003
 endif
 
 # SCOTCH library configuration (required by STRUMPACK <= v2.1.0, optional in
@@ -433,15 +419,9 @@
 MKL_MPI_WRAPPER ?= mkl_blacs_mpich_lp64
 MKL_LIBRARY_SUBDIR ?= lib
 MKL_CPARDISO_OPT = -I$(MKL_CPARDISO_DIR)/include
-<<<<<<< HEAD
-MKL_CPARDISO_LIB = -Wl,-rpath,$(MKL_CPARDISO_DIR)/$(MKL_LIBRARY_SUBDIR)\
-                   -L$(MKL_CPARDISO_DIR)/$(MKL_LIBRARY_SUBDIR) -l$(MKL_MPI_WRAPPER)\
-                   -lmkl_intel_lp64 -lmkl_sequential -lmkl_core
-=======
 MKL_CPARDISO_LIB = $(XLINKER)-rpath,$(MKL_CPARDISO_DIR)/$(MKL_LIBRARY_SUBDIR)\
    -L$(MKL_CPARDISO_DIR)/$(MKL_LIBRARY_SUBDIR) -l$(MKL_MPI_WRAPPER)\
    -lmkl_intel_lp64 -lmkl_sequential -lmkl_core
->>>>>>> 1155c003
 
 # If YES, enable some informational messages
 VERBOSE = NO
