--- conflicted
+++ resolved
@@ -730,16 +730,10 @@
       MFEM_DEBUG MFEM_USE_EXCEPTIONS MFEM_USE_ZLIB MFEM_USE_LIBUNWIND
       MFEM_USE_LAPACK MFEM_THREAD_SAFE MFEM_USE_OPENMP MFEM_USE_LEGACY_OPENMP
       MFEM_USE_MEMALLOC MFEM_USE_SUNDIALS MFEM_USE_MESQUITE MFEM_USE_SUITESPARSE
-<<<<<<< HEAD
       MFEM_USE_SUPERLU MFEM_USE_STRUMPACK MFEM_USE_GNUTLS
-      MFEM_USE_NETCDF MFEM_USE_PETSC MFEM_USE_MPFR MFEM_USE_SIDRE
-      MFEM_USE_CONDUIT MFEM_USE_PUMI MFEM_USE_CUDA MFEM_USE_OCCA MFEM_USE_RAJA)
-=======
-      MFEM_USE_SUPERLU MFEM_USE_STRUMPACK MFEM_USE_GECKO MFEM_USE_GNUTLS
       MFEM_USE_GSLIB MFEM_USE_NETCDF MFEM_USE_PETSC MFEM_USE_MPFR MFEM_USE_SIDRE
       MFEM_USE_CONDUIT MFEM_USE_PUMI MFEM_USE_CUDA MFEM_USE_OCCA MFEM_USE_RAJA
       MFEM_USE_UMPIRE)
->>>>>>> db7fed5b
   foreach(var ${CONFIG_MK_BOOL_VARS})
     if (${var})
       set(${var} YES)
