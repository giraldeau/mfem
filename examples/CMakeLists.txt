# Copyright (c) 2010-2020, Lawrence Livermore National Security, LLC. Produced
# at the Lawrence Livermore National Laboratory. All Rights reserved. See files
# LICENSE and NOTICE for details. LLNL-CODE-806117.
#
# This file is part of the MFEM library. For more information and source code
# availability visit https://mfem.org.
#
# MFEM is free software; you can redistribute it and/or modify it under the
# terms of the BSD-3 license. We welcome feedback and contributions, see file
# CONTRIBUTING.md for details.

list(APPEND ALL_EXE_SRCS
  ex1.cpp
  ex2.cpp
  ex3.cpp
  ex4.cpp
  ex5.cpp
  ex6.cpp
  ex7.cpp
  ex8.cpp
  ex9.cpp
  ex10.cpp
  ex14.cpp
  ex15.cpp
  ex16.cpp
  ex17.cpp
  ex18.cpp
  ex19.cpp
  ex20.cpp
  ex21.cpp
  ex22.cpp
  ex23.cpp
  ex24.cpp
  ex25.cpp
  ex26.cpp
  ex27.cpp
  )

if (MFEM_USE_MPI)
  list(APPEND ALL_EXE_SRCS
    ex1p.cpp
    ex2p.cpp
    ex3p.cpp
    ex4p.cpp
    ex5p.cpp
    ex6p.cpp
    ex7p.cpp
    ex8p.cpp
    ex9p.cpp
    ex10p.cpp
    ex11p.cpp
    ex12p.cpp
    ex13p.cpp
    ex14p.cpp
    ex15p.cpp
    ex16p.cpp
    ex17p.cpp
    ex18p.cpp
    ex19p.cpp
    ex20p.cpp
    ex21p.cpp
    ex22p.cpp
    ex24p.cpp
    ex25p.cpp
    ex26p.cpp
    ex27p.cpp
    )
endif()




# Include the source directory where mfem.hpp and mfem-performance.hpp are.
include_directories(BEFORE ${PROJECT_BINARY_DIR})

# Add one executable per cpp file
add_mfem_examples(ALL_EXE_SRCS)

# Add a test for each example
foreach(SRC_FILE ${ALL_EXE_SRCS})
  get_filename_component(SRC_FILENAME ${SRC_FILE} NAME)
  string(REPLACE ".cpp" "" TEST_NAME ${SRC_FILENAME})

  set(THIS_TEST_OPTIONS "-no-vis")
  if (${TEST_NAME} MATCHES "ex10p*")
    list(APPEND THIS_TEST_OPTIONS "-tf" "5")
  elseif(${TEST_NAME} MATCHES "ex15p*")
    list(APPEND THIS_TEST_OPTIONS "-e" "1")
  elseif(${TEST_NAME} MATCHES "ex27p*")
    list(APPEND THIS_TEST_OPTIONS "-dg")
  endif()

  if (NOT (${TEST_NAME} MATCHES ".*p$"))
    add_test(NAME ${TEST_NAME}_ser
      COMMAND ${TEST_NAME} ${THIS_TEST_OPTIONS})
  else()
    add_test(NAME ${TEST_NAME}_np=${MFEM_MPI_NP}
      COMMAND ${MPIEXEC} ${MPIEXEC_NUMPROC_FLAG} ${MFEM_MPI_NP}
      ${MPIEXEC_PREFLAGS}
      $<TARGET_FILE:${TEST_NAME}> ${THIS_TEST_OPTIONS}
      ${MPIEXEC_POSTFLAGS})
  endif()
endforeach()

# If STRUMPACK is enabled, add a test run that uses it.
if (MFEM_USE_STRUMPACK)
  add_test(NAME ex11p_strumpack_np=${MFEM_MPI_NP}
    COMMAND ${MPIEXEC} ${MPIEXEC_NUMPROC_FLAG} ${MFEM_MPI_NP}
    ${MPIEXEC_PREFLAGS}
    $<TARGET_FILE:ex11p> "-no-vis" "--strumpack"
    ${MPIEXEC_POSTFLAGS})
endif()

# If SuperLU_DIST is enabled, add a test run that uses it.
if (MFEM_USE_SUPERLU)
  add_test(NAME ex11p_superlu_np=${MFEM_MPI_NP}
    COMMAND ${MPIEXEC} ${MPIEXEC_NUMPROC_FLAG} ${MFEM_MPI_NP}
    ${MPIEXEC_PREFLAGS}
    $<TARGET_FILE:ex11p> "-no-vis" "--superlu"
    ${MPIEXEC_POSTFLAGS})
endif()

# Include the examples/sundials directory if SUNDIALS is enabled.
if (MFEM_USE_SUNDIALS)
  add_subdirectory(sundials)
endif()

# Include the examples/sundials directory if SUNDIALS is enabled.
if (MFEM_USE_GINKGO)
  add_subdirectory(ginkgo)
endif()

# Include the examples/amgx directory if AmgX is enabled
if (MFEM_USE_AMGX)
  add_subdirectory(amgx)
endif()

# Include the examples/petsc directory if PETSc is enabled.
if (MFEM_USE_PETSC)
  add_subdirectory(petsc)
endif()

# Include the examples/pumi directory if PUMI is enabled
if (MFEM_USE_PUMI)
  add_subdirectory(pumi)
endif()

if (MFEM_USE_HIOP)
  add_subdirectory(hiop)
<<<<<<< HEAD
endif()

if(MFEM_USE_MOONOLITH)
  add_subdirectory(moonolith)
=======
>>>>>>> f97eef13
endif()<|MERGE_RESOLUTION|>--- conflicted
+++ resolved
@@ -147,11 +147,8 @@
 
 if (MFEM_USE_HIOP)
   add_subdirectory(hiop)
-<<<<<<< HEAD
 endif()
 
 if(MFEM_USE_MOONOLITH)
   add_subdirectory(moonolith)
-=======
->>>>>>> f97eef13
-endif()+endif()
