//                       MFEM Example 13 - Parallel Version
//
// Compile with: make ex13p
//
// Sample runs:  mpirun -np 4 ex13p -m ../data/star.mesh
//               mpirun -np 4 ex13p -m ../data/square-disc.mesh -o 2 -n 4
//               mpirun -np 4 ex13p -m ../data/beam-tet.mesh
//               mpirun -np 4 ex13p -m ../data/beam-hex.mesh
//               mpirun -np 4 ex13p -m ../data/escher.mesh
//               mpirun -np 4 ex13p -m ../data/fichera.mesh
//               mpirun -np 4 ex13p -m ../data/fichera-q2.vtk
//               mpirun -np 4 ex13p -m ../data/fichera-q3.mesh
//               mpirun -np 4 ex13p -m ../data/square-disc-nurbs.mesh
//               mpirun -np 4 ex13p -m ../data/beam-hex-nurbs.mesh
//               mpirun -np 4 ex13p -m ../data/amr-quad.mesh -o 2
//               mpirun -np 4 ex13p -m ../data/amr-hex.mesh
//               mpirun -np 4 ex13p -m ../data/mobius-strip.mesh -n 8 -o 2
//               mpirun -np 4 ex13p -m ../data/klein-bottle.mesh -n 10 -o 2
//
// Description:  This example code solves the Maxwell (electromagnetic)
//               eigenvalue problem curl curl E = lambda E with homogeneous
//               Dirichlet boundary conditions E x n = 0.
//
//               We compute a number of the lowest nonzero eigenmodes by
//               discretizing the curl curl operator using a Nedelec FE space of
//               the specified order in 2D or 3D.
//
//               The example highlights the use of the AME subspace eigenvalue
//               solver from HYPRE, which uses LOBPCG and AMS internally.
//               Reusing a single GLVis visualization window for multiple
//               eigenfunctions is also illustrated.
//
//               We recommend viewing examples 3 and 11 before viewing this
//               example.

#include "mfem.hpp"
#include <fstream>
#include <iostream>

using namespace std;
using namespace mfem;

int main(int argc, char *argv[])
{
   // 1. Initialize MPI and HYPRE.
   Mpi::Init(argc, argv);
   int num_procs = Mpi::WorldSize();
   int myid = Mpi::WorldRank();
   Hypre::Init();

   // 2. Parse command-line options.
   const char *mesh_file = "../data/beam-tet.mesh";
   int ser_ref_levels = 2;
   int par_ref_levels = 1;
   int order = 1;
   int nev = 5;
   bool visualization = 1;
   const char *device_config = "cpu";

   OptionsParser args(argc, argv);
   args.AddOption(&mesh_file, "-m", "--mesh",
                  "Mesh file to use.");
   args.AddOption(&ser_ref_levels, "-rs", "--refine-serial",
                  "Number of times to refine the mesh uniformly in serial.");
   args.AddOption(&par_ref_levels, "-rp", "--refine-parallel",
                  "Number of times to refine the mesh uniformly in parallel.");
   args.AddOption(&order, "-o", "--order",
                  "Finite element order (polynomial degree) or -1 for"
                  " isoparametric space.");
   args.AddOption(&nev, "-n", "--num-eigs",
                  "Number of desired eigenmodes.");
   args.AddOption(&visualization, "-vis", "--visualization", "-no-vis",
                  "--no-visualization",
                  "Enable or disable GLVis visualization.");
   args.AddOption(&device_config, "-d", "--device",
                  "Device configuration string, see Device::Configure().");
   args.Parse();
   if (!args.Good())
   {
      if (myid == 0)
      {
         args.PrintUsage(cout);
      }
      return 1;
   }
   if (myid == 0)
   {
      args.PrintOptions(cout);
   }

   // 3. Enable hardware devices such as GPUs, and programming models such as
   //    CUDA, OCCA, RAJA and OpenMP based on command line options.
   Device device(device_config);
   if (myid == 0) { device.Print(); }

   // 4. Read the (serial) mesh from the given mesh file on all processors. We
   //    can handle triangular, quadrilateral, tetrahedral, hexahedral, surface
   //    and volume meshes with the same code.
   Mesh *mesh = new Mesh(mesh_file, 1, 1);
   int dim = mesh->Dimension();

   // 5. Refine the serial mesh on all processors to increase the resolution. In
   //    this example we do 'ref_levels' of uniform refinement (2 by default, or
   //    specified on the command line with -rs).
   for (int lev = 0; lev < ser_ref_levels; lev++)
   {
      mesh->UniformRefinement();
   }

   // 6. Define a parallel mesh by a partitioning of the serial mesh. Refine
   //    this mesh further in parallel to increase the resolution (1 time by
   //    default, or specified on the command line with -rp). Once the parallel
   //    mesh is defined, the serial mesh can be deleted.
   ParMesh *pmesh = new ParMesh(MPI_COMM_WORLD, *mesh);
   delete mesh;
   for (int lev = 0; lev < par_ref_levels; lev++)
   {
      pmesh->UniformRefinement();
   }
<<<<<<< HEAD
   // pmesh->ReorientTetMesh();
=======
>>>>>>> e7be9bb9

   // 7. Define a parallel finite element space on the parallel mesh. Here we
   //    use the Nedelec finite elements of the specified order.
   FiniteElementCollection *fec = new ND_FECollection(order, dim);
   ParFiniteElementSpace *fespace = new ParFiniteElementSpace(pmesh, fec);
   HYPRE_BigInt size = fespace->GlobalTrueVSize();
   if (myid == 0)
   {
      cout << "Number of unknowns: " << size << endl;
   }

   // 8. Set up the parallel bilinear forms a(.,.) and m(.,.) on the finite
   //    element space. The first corresponds to the curl curl, while the second
   //    is a simple mass matrix needed on the right hand side of the
   //    generalized eigenvalue problem below. The boundary conditions are
   //    implemented by marking all the boundary attributes from the mesh as
   //    essential. The corresponding degrees of freedom are eliminated with
   //    special values on the diagonal to shift the Dirichlet eigenvalues out
   //    of the computational range. After serial and parallel assembly we
   //    extract the corresponding parallel matrices A and M.
   ConstantCoefficient one(1.0);
   Array<int> ess_bdr;
   if (pmesh->bdr_attributes.Size())
   {
      ess_bdr.SetSize(pmesh->bdr_attributes.Max());
      ess_bdr = 1;
   }

   ParBilinearForm *a = new ParBilinearForm(fespace);
   a->AddDomainIntegrator(new CurlCurlIntegrator(one));
   if (pmesh->bdr_attributes.Size() == 0)
   {
      // Add a mass term if the mesh has no boundary, e.g. periodic mesh or
      // closed surface.
      a->AddDomainIntegrator(new VectorFEMassIntegrator(one));
   }
   a->Assemble();
   a->EliminateEssentialBCDiag(ess_bdr, 1.0);
   a->Finalize();

   ParBilinearForm *m = new ParBilinearForm(fespace);
   m->AddDomainIntegrator(new VectorFEMassIntegrator(one));
   m->Assemble();
   // shift the eigenvalue corresponding to eliminated dofs to a large value
   m->EliminateEssentialBCDiag(ess_bdr, numeric_limits<double>::min());
   m->Finalize();

   HypreParMatrix *A = a->ParallelAssemble();
   HypreParMatrix *M = m->ParallelAssemble();

   delete a;
   delete m;

   // 9. Define and configure the AME eigensolver and the AMS preconditioner for
   //    A to be used within the solver. Set the matrices which define the
   //    generalized eigenproblem A x = lambda M x.
   HypreAMS *ams = new HypreAMS(*A,fespace);
   ams->SetPrintLevel(0);
   ams->SetSingularProblem();

   HypreAME *ame = new HypreAME(MPI_COMM_WORLD);
   ame->SetNumModes(nev);
   ame->SetPreconditioner(*ams);
   ame->SetMaxIter(100);
   ame->SetTol(1e-8);
   ame->SetPrintLevel(1);
   ame->SetMassMatrix(*M);
   ame->SetOperator(*A);

   // 10. Compute the eigenmodes and extract the array of eigenvalues. Define a
   //     parallel grid function to represent each of the eigenmodes returned by
   //     the solver.
   Array<double> eigenvalues;
   ame->Solve();
   ame->GetEigenvalues(eigenvalues);
   ParGridFunction x(fespace);

   // 11. Save the refined mesh and the modes in parallel. This output can be
   //     viewed later using GLVis: "glvis -np <np> -m mesh -g mode".
   {
      ostringstream mesh_name, mode_name;
      mesh_name << "mesh." << setfill('0') << setw(6) << myid;

      ofstream mesh_ofs(mesh_name.str().c_str());
      mesh_ofs.precision(8);
      pmesh->Print(mesh_ofs);

      for (int i=0; i<nev; i++)
      {
         // convert eigenvector from HypreParVector to ParGridFunction
         x = ame->GetEigenvector(i);

         mode_name << "mode_" << setfill('0') << setw(2) << i << "."
                   << setfill('0') << setw(6) << myid;

         ofstream mode_ofs(mode_name.str().c_str());
         mode_ofs.precision(8);
         x.Save(mode_ofs);
         mode_name.str("");
      }
   }

   // 12. Send the solution by socket to a GLVis server.
   if (visualization)
   {
      char vishost[] = "localhost";
      int  visport   = 19916;
      socketstream mode_sock(vishost, visport);
      mode_sock.precision(8);

      for (int i=0; i<nev; i++)
      {
         if ( myid == 0 )
         {
            cout << "Eigenmode " << i+1 << '/' << nev
                 << ", Lambda = " << eigenvalues[i] << endl;
         }

         // convert eigenvector from HypreParVector to ParGridFunction
         x = ame->GetEigenvector(i);

         mode_sock << "parallel " << num_procs << " " << myid << "\n"
                   << "solution\n" << *pmesh << x << flush
                   << "window_title 'Eigenmode " << i+1 << '/' << nev
                   << ", Lambda = " << eigenvalues[i] << "'" << endl;

         char c;
         if (myid == 0)
         {
            cout << "press (q)uit or (c)ontinue --> " << flush;
            cin >> c;
         }
         MPI_Bcast(&c, 1, MPI_CHAR, 0, MPI_COMM_WORLD);

         if (c != 'c')
         {
            break;
         }
      }
      mode_sock.close();
   }

   // 13. Free the used memory.
   delete ame;
   delete ams;
   delete M;
   delete A;

   delete fespace;
   delete fec;
   delete pmesh;

   return 0;
}<|MERGE_RESOLUTION|>--- conflicted
+++ resolved
@@ -117,10 +117,6 @@
    {
       pmesh->UniformRefinement();
    }
-<<<<<<< HEAD
-   // pmesh->ReorientTetMesh();
-=======
->>>>>>> e7be9bb9
 
    // 7. Define a parallel finite element space on the parallel mesh. Here we
    //    use the Nedelec finite elements of the specified order.
