--- conflicted
+++ resolved
@@ -103,30 +103,13 @@
    // 3. Read the mesh from the given mesh file. We can handle triangular,
    //    quadrilateral, tetrahedral, hexahedral, surface and volume meshes with
    //    the same code.
-<<<<<<< HEAD
-   //Mesh *mesh = new Mesh(mesh_file, 1, 1);
-   Mesh *mesh = new Mesh(2, 2, Element::TRIANGLE, true,
-                         1, 1, true);
-   int dim = mesh->Dimension();
-=======
    Mesh mesh(mesh_file, 1, 1);
    int dim = mesh.Dimension();
->>>>>>> 5bdde8df
 
    // 4. Refine the mesh to increase the resolution. In this example we do
    //    'ref_levels' of uniform refinement. We choose 'ref_levels' to be the
    //    largest number that gives a final mesh with no more than 50,000
    //    elements.
-<<<<<<< HEAD
-   // {
-   //    int ref_levels =
-   //       (int)floor(log(50000./mesh->GetNE())/log(2.)/dim);
-   //    for (int l = 0; l < ref_levels; l++)
-   //    {
-   //       mesh->UniformRefinement();
-   //    }
-   // }
-=======
    {
       int ref_levels =
          (int)floor(log(50000./mesh.GetNE())/log(2.)/dim);
@@ -135,7 +118,6 @@
          mesh.UniformRefinement();
       }
    }
->>>>>>> 5bdde8df
 
    // 5. Define a finite element space on the mesh. Here we use continuous
    //    Lagrange finite elements of the specified order. If order < 1, we
@@ -158,13 +140,7 @@
       fec = new H1_FECollection(order = 1, dim);
       delete_fec = true;
    }
-<<<<<<< HEAD
-   FiniteElementSpace *fespace = new FiniteElementSpace(mesh, fec);
-    cout << "Number of finite element unknowns: "
-        << fespace->GetVSize() << endl;
-=======
    FiniteElementSpace fespace(&mesh, fec);
->>>>>>> 5bdde8df
    cout << "Number of finite element unknowns: "
         << fespace.GetTrueVSize() << endl;
 
@@ -188,16 +164,9 @@
    //    the basis functions in the finite element fespace.
    LinearForm b(&fespace);
    ConstantCoefficient one(1.0);
-<<<<<<< HEAD
-   b->AddDomainIntegrator(new DomainLFIntegrator(one));
-   cout << "flag 1 " << endl;
-   b->Assemble();
- 
-=======
    b.AddDomainIntegrator(new DomainLFIntegrator(one));
    b.Assemble();
 
->>>>>>> 5bdde8df
    // 8. Define the solution vector x as a finite element grid function
    //    corresponding to fespace. Initialize x with initial guess of zero,
    //    which satisfies the boundary conditions.
@@ -207,17 +176,10 @@
    // 9. Set up the bilinear form a(.,.) on the finite element space
    //    corresponding to the Laplacian operator -Delta, by adding the Diffusion
    //    domain integrator.
-<<<<<<< HEAD
-   BilinearForm *a = new BilinearForm(fespace);
-   if (pa) { a->SetAssemblyLevel(AssemblyLevel::PARTIAL); }
-   a->AddDomainIntegrator(new DiffusionIntegrator(one));
-   cout << a->Size() << endl;
-=======
    BilinearForm a(&fespace);
    if (pa) { a.SetAssemblyLevel(AssemblyLevel::PARTIAL); }
    a.AddDomainIntegrator(new DiffusionIntegrator(one));
 
->>>>>>> 5bdde8df
    // 10. Assemble the bilinear form and the corresponding linear system,
    //     applying any necessary transformations such as: eliminating boundary
    //     conditions, applying conforming constraints for non-conforming AMR,
