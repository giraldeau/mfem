# Copyright (c) 2010-2021, Lawrence Livermore National Security, LLC. Produced
# at the Lawrence Livermore National Laboratory. All Rights reserved. See files
# LICENSE and NOTICE for details. LLNL-CODE-806117.
#
# This file is part of the MFEM library. For more information and source code
# availability visit https://mfem.org.
#
# MFEM is free software; you can redistribute it and/or modify it under the
# terms of the BSD-3 license. We welcome feedback and contributions, see file
# CONTRIBUTING.md for details.

# The current MFEM version as an integer, see also `CMakeLists.txt`.
MFEM_VERSION = 40301
MFEM_VERSION_STRING = $(shell printf "%06d" $(MFEM_VERSION) | \
  sed -e 's/^0*\(.*.\)\(..\)\(..\)$$/\1.\2.\3/' -e 's/\.0/./g' -e 's/\.0$$//')

define MFEM_HELP_MSG

MFEM makefile targets:

   make config
   make
   make all
   make status/info
   make serial
   make parallel
   make debug
   make pdebug
   make cuda
   make hip
   make pcuda
   make cudebug
   make pcudebug
   make test/check
   make install
   make clean
   make distclean
   make style
   make tags
   make hooks

Examples:

make config MFEM_USE_MPI=YES MFEM_DEBUG=YES MPICXX=mpiCC
   Configure the make system for subsequent runs (analogous to a configure script).
   The available options are documented in the INSTALL file.
make config BUILD_DIR=<dir>
   Configure an out-of-source-tree build in the given directory.
make config -f <mfem-dir>/makefile
   Configure an out-of-source-tree build in the current directory.
make -j 4
   Build the library (in parallel) using the current configuration options.
make all
   Build the library, the examples and the miniapps using the current configuration.
make status
   Display information about the current configuration.
make serial
   A shortcut to configure and build the serial optimized version of the library.
make parallel
   A shortcut to configure and build the parallel optimized version of the library.
make debug
   A shortcut to configure and build the serial debug version of the library.
make pdebug
   A shortcut to configure and build the parallel debug version of the library.
make cuda
   A shortcut to configure and build the serial GPU/CUDA optimized version of the library.
make pcuda
   A shortcut to configure and build the parallel GPU/CUDA optimized version of the library.
make cudebug
   A shortcut to configure and build the serial GPU/CUDA debug version of the library.
make pcudebug
   A shortcut to configure and build the parallel GPU/CUDA debug version of the library.
make hip
   A shortcut to configure and build the serial GPU/HIP optimized version of the library.
make phip
   A shortcut to configure and build the parallel GPU/HIP optimized version of the library.
make hipdebug
   A shortcut to configure and build the serial GPU/HIP debug version of the library.
make phipdebug
   A shortcut to configure and build the parallel GPU/HIP debug version of the library.
make test
   Verify the build by checking the results from running all examples, miniapps,
   and tests.
make check
   Quick-check the build by compiling and running Example 1/1p.
make unittest
   Verify the build against the unit tests.
make install PREFIX=<dir>
   Install the library and headers in <dir>/lib and <dir>/include.
make clean
   Clean the library and object files, but keep the configuration.
make distclean
   In addition to "make clean", clean the configuration and remove the local
   installation directory.
make style
   Format the MFEM C++ source files using Artistic Style (astyle).
make tags
   Generate a vi or Emacs compatible TAGS file in ${MFEM_DIR}/TAGS. Requires
   functional "etags" and "egrep" in the user ${PATH}.
make hooks
   Creates symlinks to the hooks in the `.git/hooks` directory.
endef

# Save the MAKEOVERRIDES for cases where we explicitly want to pass the command
# line overrides to sub-make:
override MAKEOVERRIDES_SAVE := $(MAKEOVERRIDES)
# Do not pass down variables from the command-line to sub-make:
MAKEOVERRIDES =

# Path to the mfem source directory, defaults to this makefile's directory:
THIS_MK := $(lastword $(MAKEFILE_LIST))
$(if $(wildcard $(THIS_MK)),,$(error Makefile not found "$(THIS_MK)"))
MFEM_DIR ?= $(patsubst %/,%,$(dir $(THIS_MK)))
MFEM_REAL_DIR := $(realpath $(MFEM_DIR))
$(if $(MFEM_REAL_DIR),,$(error Source directory "$(MFEM_DIR)" is not valid))
SRC := $(if $(MFEM_REAL_DIR:$(CURDIR)=),$(MFEM_DIR)/,)
$(if $(word 2,$(SRC)),$(error Spaces in SRC = "$(SRC)" are not supported))

MFEM_GIT_STRING = $(shell [ -d $(MFEM_DIR)/.git ] && git -C $(MFEM_DIR) \
   describe --all --long --abbrev=40 --dirty --always 2> /dev/null)

EXAMPLE_SUBDIRS = amgx caliper ginkgo hiop petsc pumi sundials superlu
EXAMPLE_DIRS := examples $(addprefix examples/,$(EXAMPLE_SUBDIRS))
EXAMPLE_TEST_DIRS := examples

MINIAPP_SUBDIRS = common electromagnetics meshing navier performance tools toys nurbs gslib adjoint solvers shifted mtop parelag
MINIAPP_DIRS := $(addprefix miniapps/,$(MINIAPP_SUBDIRS))
MINIAPP_TEST_DIRS := $(filter-out %/common,$(MINIAPP_DIRS))
MINIAPP_USE_COMMON := $(addprefix miniapps/,electromagnetics meshing tools toys shifted)

EM_DIRS = $(EXAMPLE_DIRS) $(MINIAPP_DIRS)

TEST_SUBDIRS = unit
TEST_DIRS := $(addprefix tests/,$(TEST_SUBDIRS))

ALL_TEST_DIRS = $(filter-out\
   $(SKIP_TEST_DIRS),$(TEST_DIRS) $(EXAMPLE_TEST_DIRS) $(MINIAPP_TEST_DIRS))

# Use BUILD_DIR on the command line; set MFEM_BUILD_DIR before including this
# makefile or config/config.mk from a separate $(BUILD_DIR).
MFEM_BUILD_DIR ?= .
BUILD_DIR := $(MFEM_BUILD_DIR)
BUILD_REAL_DIR := $(abspath $(BUILD_DIR))
ifneq ($(BUILD_REAL_DIR),$(MFEM_REAL_DIR))
   BUILD_SUBDIRS = $(DIRS) config $(EM_DIRS) doc $(TEST_DIRS)
   CONFIG_FILE_DEF = -DMFEM_CONFIG_FILE='"$(BUILD_REAL_DIR)/config/_config.hpp"'
   BLD := $(if $(BUILD_REAL_DIR:$(CURDIR)=),$(BUILD_DIR)/,)
   $(if $(word 2,$(BLD)),$(error Spaces in BLD = "$(BLD)" are not supported))
else
   BUILD_DIR = $(MFEM_DIR)
   BLD := $(SRC)
endif
MFEM_BUILD_DIR := $(BUILD_DIR)

CONFIG_MK = $(BLD)config/config.mk

DEFAULTS_MK = $(SRC)config/defaults.mk
include $(DEFAULTS_MK)

# Optional user config file, see config/defaults.mk
USER_CONFIG = $(BLD)config/user.mk
-include $(USER_CONFIG)

# Helper print-info function
mfem-info = $(if $(filter YES,$(VERBOSE)),$(info *** [info]$(1)),)
export VERBOSE

$(call mfem-info, MAKECMDGOALS = $(MAKECMDGOALS))
$(call mfem-info, MAKEFLAGS    = $(MAKEFLAGS))
$(call mfem-info, MFEM_DIR  = $(MFEM_DIR))
$(call mfem-info, BUILD_DIR = $(BUILD_DIR))
$(call mfem-info, SRC       = $(SRC))
$(call mfem-info, BLD       = $(BLD))

# Include $(CONFIG_MK) unless some of the $(SKIP_INCLUDE_TARGETS) are given
SKIP_INCLUDE_TARGETS = help config clean distclean serial parallel debug pdebug\
 cuda hip pcuda phip cudebug hipdebug pcudebug phipdebug hpc style
HAVE_SKIP_INCLUDE_TARGET = $(filter $(SKIP_INCLUDE_TARGETS),$(MAKECMDGOALS))
ifeq (,$(HAVE_SKIP_INCLUDE_TARGET))
   $(call mfem-info, Including $(CONFIG_MK))
   -include $(CONFIG_MK)
else
   # Do not allow skip-include targets to be combined with other targets
   ifneq (1,$(words $(MAKECMDGOALS)))
      $(error Target '$(firstword $(HAVE_SKIP_INCLUDE_TARGET))' can not be\
      combined with other targets)
   endif
   $(call mfem-info, NOT including $(CONFIG_MK))
endif

# Compile flags used by MFEM: CPPFLAGS, CXXFLAGS, plus library flags
INCFLAGS =
# Link flags used by MFEM: library link flags plus LDFLAGS (added last)
ALL_LIBS =

# Building static and/or shared libraries:
MFEM_STATIC ?= $(STATIC)
MFEM_SHARED ?= $(SHARED)

# Internal shortcuts
override static = $(if $(MFEM_STATIC:YES=),,YES)
override shared = $(if $(MFEM_SHARED:YES=),,YES)

# The default value of CXXFLAGS is based on the value of MFEM_DEBUG
ifeq ($(MFEM_DEBUG),YES)
   CXXFLAGS ?= $(DEBUG_FLAGS)
endif
CXXFLAGS ?= $(OPTIM_FLAGS)

# MPI configuration
ifneq ($(MFEM_USE_MPI),YES)
   HOST_CXX = $(CXX)
   PKGS_NEED_MPI = SUPERLU MUMPS STRUMPACK PETSC PUMI SLEPC MKL_CPARDISO
   $(foreach mpidep,$(PKGS_NEED_MPI),$(if $(MFEM_USE_$(mpidep):NO=),\
     $(warning *** [MPI is OFF] setting MFEM_USE_$(mpidep) = NO)\
     $(eval override MFEM_USE_$(mpidep)=NO),))
else
   HOST_CXX = $(MPICXX)
   INCFLAGS += $(HYPRE_OPT)
   ALL_LIBS += $(HYPRE_LIB)
endif

# Default configuration
ifeq ($(MFEM_USE_CUDA)$(MFEM_USE_HIP),NONO)
   MFEM_CXX ?= $(HOST_CXX)
   MFEM_HOST_CXX ?= $(MFEM_CXX)
   XCOMPILER = $(CXX_XCOMPILER)
   XLINKER   = $(CXX_XLINKER)
endif

ifeq ($(MFEM_USE_CUDA),YES)
   MFEM_CXX ?= $(CUDA_CXX)
   MFEM_HOST_CXX ?= $(HOST_CXX)
   CXXFLAGS += $(CUDA_FLAGS) -ccbin $(MFEM_HOST_CXX)
   XCOMPILER = $(CUDA_XCOMPILER)
   XLINKER   = $(CUDA_XLINKER)
   # CUDA_OPT and CUDA_LIB are added below
   # Compatibility test against MFEM_USE_HIP
   ifeq ($(MFEM_USE_HIP),YES)
      $(error Incompatible config: MFEM_USE_CUDA can not be combined with MFEM_USE_HIP)
   endif
endif

# HIP configuration
ifeq ($(MFEM_USE_HIP),YES)
   ifeq ($(MFEM_USE_MPI),YES)
      INCFLAGS += $(MPI_OPT)
      ALL_LIBS += $(MPI_LIB)
   endif
   MFEM_CXX ?= $(HIP_CXX)
   MFEM_HOST_CXX ?= $(MFEM_CXX)
   CXXFLAGS += $(HIP_FLAGS)
   XLINKER   = $(HIP_XLINKER)
   XCOMPILER = $(HIP_XCOMPILER)
   # HIP_OPT and HIP_LIB are added below
   # Compatibility test against MFEM_USE_CUDA
   ifeq ($(MFEM_USE_CUDA),YES)
      $(error Incompatible config: MFEM_USE_HIP can not be combined with MFEM_USE_CUDA)
   endif
endif

DEP_CXX ?= $(MFEM_CXX)

# Check legacy OpenMP configuration
ifeq ($(MFEM_USE_LEGACY_OPENMP),YES)
   MFEM_THREAD_SAFE ?= YES
   ifneq ($(MFEM_THREAD_SAFE),YES)
      $(error Incompatible config: MFEM_USE_LEGACY_OPENMP requires MFEM_THREAD_SAFE)
   endif
   # NOTE: MFEM_USE_LEGACY_OPENMP cannot be combined with any of:
   # MFEM_USE_OPENMP, MFEM_USE_CUDA, MFEM_USE_RAJA, MFEM_USE_OCCA
endif

# List of MFEM dependencies, that require the *_LIB variable to be non-empty
MFEM_REQ_LIB_DEPS = SUPERLU MUMPS METIS FMS CONDUIT SIDRE LAPACK SUNDIALS MESQUITE\
 SUITESPARSE STRUMPACK GINKGO GNUTLS NETCDF PETSC SLEPC MPFR PUMI HIOP GSLIB\
<<<<<<< HEAD
 OCCA CEED RAJA UMPIRE MKL_CPARDISO AMGX CALIPER ADEPT FADBADPP CODIPACK EIGEN
=======
 OCCA CEED RAJA UMPIRE MKL_CPARDISO AMGX CALIPER PARELAG BENCHMARK
>>>>>>> 0843a87d

PETSC_ERROR_MSG = $(if $(PETSC_FOUND),,. PETSC config not found: $(PETSC_VARS))
SLEPC_ERROR_MSG = $(if $(SLEPC_FOUND),,. SLEPC config not found: $(SLEPC_VARS))

define mfem_check_dependency
ifeq ($$(MFEM_USE_$(1)),YES)
   $$(if $$($(1)_LIB),,$$(error $(1)_LIB is empty$$($(1)_ERROR_MSG)))
endif
endef

# During configuration, check dependencies from MFEM_REQ_LIB_DEPS
ifeq ($(MAKECMDGOALS),config)
   $(foreach dep,$(MFEM_REQ_LIB_DEPS),\
      $(eval $(call mfem_check_dependency,$(dep))))
endif

# List of MFEM dependencies, processed below
MFEM_DEPENDENCIES = $(MFEM_REQ_LIB_DEPS) LIBUNWIND OPENMP CUDA HIP

# List of deprecated MFEM dependencies, processed below
MFEM_LEGACY_DEPENDENCIES = OPENMP

# Macro for adding dependencies
define mfem_add_dependency
ifeq ($(MFEM_USE_$(1)),YES)
   INCFLAGS += $($(1)_OPT)
   ALL_LIBS += $($(1)_LIB)
endif
endef

# Macro for adding legacy dependencies
define mfem_add_legacy_dependency
ifeq ($(MFEM_USE_LEGACY_$(1)),YES)
   INCFLAGS += $($(1)_OPT)
   ALL_LIBS += $($(1)_LIB)
endif
endef

# Process dependencies
$(foreach dep,$(MFEM_DEPENDENCIES),$(eval $(call mfem_add_dependency,$(dep))))
$(foreach dep,$(MFEM_LEGACY_DEPENDENCIES),$(eval $(call \
   mfem_add_legacy_dependency,$(dep))))

# Timer option
ifeq ($(MFEM_TIMER_TYPE),2)
   ALL_LIBS += $(POSIX_CLOCKS_LIB)
endif

# zlib configuration
ifeq ($(MFEM_USE_ZLIB),YES)
   INCFLAGS += $(ZLIB_OPT)
   ALL_LIBS += $(ZLIB_LIB)
endif

# List of all defines that may be enabled in config.hpp and config.mk:
MFEM_DEFINES = MFEM_VERSION MFEM_VERSION_STRING MFEM_GIT_STRING MFEM_USE_MPI\
 MFEM_USE_METIS MFEM_USE_METIS_5 MFEM_DEBUG MFEM_USE_EXCEPTIONS MFEM_USE_ZLIB\
 MFEM_USE_LIBUNWIND MFEM_USE_LAPACK MFEM_THREAD_SAFE MFEM_USE_OPENMP\
 MFEM_USE_LEGACY_OPENMP MFEM_USE_MEMALLOC MFEM_TIMER_TYPE MFEM_USE_SUNDIALS\
 MFEM_USE_MESQUITE MFEM_USE_SUITESPARSE MFEM_USE_GINKGO MFEM_USE_SUPERLU\
 MFEM_USE_STRUMPACK MFEM_USE_GNUTLS MFEM_USE_NETCDF MFEM_USE_PETSC\
<<<<<<< HEAD
 MFEM_USE_SLEPC MFEM_USE_MPFR MFEM_USE_SIDRE MFEM_USE_CONDUIT MFEM_USE_PUMI\
 MFEM_USE_HIOP MFEM_USE_GSLIB MFEM_USE_CUDA MFEM_USE_HIP MFEM_USE_OCCA\
 MFEM_USE_CEED MFEM_USE_RAJA MFEM_USE_UMPIRE MFEM_USE_SIMD MFEM_USE_ADIOS2\
 MFEM_USE_MKL_CPARDISO MFEM_USE_AMGX MFEM_USE_MUMPS MFEM_USE_CALIPER\
 MFEM_USE_ADEPT MFEM_USE_FADBADPP MFEM_USE_ADFORWARD MFEM_USE_CODIPACK\
 MFEM_SOURCE_DIR MFEM_INSTALL_DIR MFEM_USE_EIGEN
=======
 MFEM_USE_SLEPC MFEM_USE_MPFR MFEM_USE_SIDRE MFEM_USE_FMS MFEM_USE_CONDUIT\
 MFEM_USE_PUMI MFEM_USE_HIOP MFEM_USE_GSLIB MFEM_USE_CUDA MFEM_USE_HIP\
 MFEM_USE_OCCA MFEM_USE_CEED MFEM_USE_RAJA MFEM_USE_UMPIRE MFEM_USE_SIMD\
 MFEM_USE_ADIOS2 MFEM_USE_MKL_CPARDISO MFEM_USE_AMGX MFEM_USE_MUMPS\
 MFEM_USE_CALIPER MFEM_USE_BENCHMARK MFEM_USE_PARELAG\
 MFEM_SOURCE_DIR MFEM_INSTALL_DIR
>>>>>>> 0843a87d

# List of makefile variables that will be written to config.mk:
MFEM_CONFIG_VARS = MFEM_CXX MFEM_HOST_CXX MFEM_CPPFLAGS MFEM_CXXFLAGS\
 MFEM_INC_DIR MFEM_TPLFLAGS MFEM_INCFLAGS MFEM_PICFLAG MFEM_FLAGS MFEM_LIB_DIR\
 MFEM_EXT_LIBS MFEM_LIBS MFEM_LIB_FILE MFEM_STATIC MFEM_SHARED MFEM_BUILD_TAG\
 MFEM_PREFIX MFEM_CONFIG_EXTRA MFEM_MPIEXEC MFEM_MPIEXEC_NP MFEM_MPI_NP\
 MFEM_TEST_MK

# Config vars: values of the form @VAL@ are replaced by $(VAL) in config.mk
MFEM_CPPFLAGS  ?= $(CPPFLAGS)
MFEM_CXXFLAGS  ?= $(CXXFLAGS)
MFEM_TPLFLAGS  ?= $(INCFLAGS)
MFEM_INCFLAGS  ?= -I@MFEM_INC_DIR@ @MFEM_TPLFLAGS@
MFEM_PICFLAG   ?= $(if $(shared),$(PICFLAG))
MFEM_FLAGS     ?= @MFEM_CPPFLAGS@ @MFEM_CXXFLAGS@ @MFEM_INCFLAGS@
MFEM_EXT_LIBS  ?= $(ALL_LIBS) $(LDFLAGS)
MFEM_LIBS      ?= $(if $(shared),$(BUILD_RPATH)) -L@MFEM_LIB_DIR@ -lmfem\
   @MFEM_EXT_LIBS@
MFEM_LIB_FILE  ?= @MFEM_LIB_DIR@/libmfem.$(if $(shared),$(SO_VER),a)
MFEM_BUILD_TAG ?= $(shell uname -snm)
MFEM_PREFIX    ?= $(PREFIX)
MFEM_INC_DIR   ?= $(if $(CONFIG_FILE_DEF),@MFEM_BUILD_DIR@,@MFEM_DIR@)
MFEM_LIB_DIR   ?= $(if $(CONFIG_FILE_DEF),@MFEM_BUILD_DIR@,@MFEM_DIR@)
MFEM_TEST_MK   ?= @MFEM_DIR@/config/test.mk
# Use "\n" (interpreted by sed) to add a newline.
MFEM_CONFIG_EXTRA ?= $(if $(CONFIG_FILE_DEF),MFEM_BUILD_DIR ?= @MFEM_DIR@,)

MFEM_SOURCE_DIR  = $(MFEM_REAL_DIR)
MFEM_INSTALL_DIR = $(abspath $(MFEM_PREFIX))

# If we have 'config' target, export variables used by config/makefile
ifneq (,$(filter config,$(MAKECMDGOALS)))
   export $(MFEM_DEFINES) MFEM_DEFINES $(MFEM_CONFIG_VARS) MFEM_CONFIG_VARS
   export VERBOSE HYPRE_OPT PUMI_DIR MUMPS_OPT
endif

# If we have 'install' target, export variables used by config/makefile
ifneq (,$(filter install,$(MAKECMDGOALS)))
   ifneq (install,$(MAKECMDGOALS))
      $(error Target 'install' can not be combined with other targets)
   endif
   # Allow changing the PREFIX during install with: make install PREFIX=<dir>
   PREFIX := $(MFEM_PREFIX)
   PREFIX_INC   := $(PREFIX)/include
   PREFIX_LIB   := $(PREFIX)/lib
   PREFIX_SHARE := $(PREFIX)/share/mfem
   override MFEM_DIR := $(MFEM_REAL_DIR)
   MFEM_INCFLAGS = -I@MFEM_INC_DIR@ @MFEM_TPLFLAGS@
   MFEM_FLAGS    = @MFEM_CPPFLAGS@ @MFEM_CXXFLAGS@ @MFEM_INCFLAGS@
   MFEM_LIBS     = $(if $(shared),$(INSTALL_RPATH)) -L@MFEM_LIB_DIR@ -lmfem\
      @MFEM_EXT_LIBS@
   MFEM_LIB_FILE = @MFEM_LIB_DIR@/libmfem.$(if $(shared),$(SO_VER),a)
   ifeq ($(MFEM_USE_OCCA),YES)
      ifneq ($(MFEM_INSTALL_DIR),$(abspath $(PREFIX)))
         $(error OCCA is enabled: PREFIX must be set during configuration!)
      endif
   endif
   MFEM_PREFIX := $(abspath $(PREFIX))
   MFEM_INC_DIR = $(abspath $(PREFIX_INC))
   MFEM_LIB_DIR = $(abspath $(PREFIX_LIB))
   MFEM_TEST_MK = $(abspath $(PREFIX_SHARE)/test.mk)
   MFEM_CONFIG_EXTRA =
   export $(MFEM_DEFINES) MFEM_DEFINES $(MFEM_CONFIG_VARS) MFEM_CONFIG_VARS
   export VERBOSE
endif

# Source dirs in logical order
DIRS = general linalg linalg/simd mesh fem fem/fe fem/ceed fem/qinterp fem/tmop
SOURCE_FILES = $(foreach dir,$(DIRS),$(wildcard $(SRC)$(dir)/*.cpp))
RELSRC_FILES = $(patsubst $(SRC)%,%,$(SOURCE_FILES))
OBJECT_FILES = $(patsubst $(SRC)%,$(BLD)%,$(SOURCE_FILES:.cpp=.o))
OKL_DIRS = fem

.PHONY: lib all clean distclean install config status info deps serial parallel	\
	debug pdebug cuda hip pcuda cudebug pcudebug hpc style check test unittest \
	deprecation-warnings

.SUFFIXES:
.SUFFIXES: .cpp .o
# Remove some default implicit rules
%:	%.o
%.o:	%.cpp
%:	%.cpp

# Default rule.
lib: $(if $(static),$(BLD)libmfem.a) $(if $(shared),$(BLD)libmfem.$(SO_EXT))

# Flags used for compiling all source files.
MFEM_BUILD_FLAGS = $(MFEM_PICFLAG) $(MFEM_CPPFLAGS) $(MFEM_CXXFLAGS)\
 $(MFEM_TPLFLAGS) $(CONFIG_FILE_DEF)

# Rules for compiling all source files.
$(OBJECT_FILES): $(BLD)%.o: $(SRC)%.cpp $(CONFIG_MK)
	$(MFEM_CXX) $(MFEM_BUILD_FLAGS) -c $(<) -o $(@)

all: examples miniapps $(TEST_DIRS)

.PHONY: miniapps $(EM_DIRS) $(TEST_DIRS)
miniapps: $(MINIAPP_DIRS)
$(MINIAPP_USE_COMMON): miniapps/common
$(EM_DIRS) $(TEST_DIRS): lib
	$(MAKE) -C $(BLD)$(@)

.PHONY: doc
doc:
	$(MAKE) -C $(BLD)$(@)

-include $(BLD)deps.mk

$(BLD)libmfem.a: $(OBJECT_FILES)
	$(AR) $(ARFLAGS) $(@) $(OBJECT_FILES)
	$(RANLIB) $(@)
	@$(MAKE) deprecation-warnings

$(BLD)libmfem.$(SO_EXT): $(BLD)libmfem.$(SO_VER)
	cd $(@D) && ln -sf $(<F) $(@F)
	@$(MAKE) deprecation-warnings

# If some of the external libraries are build without -fPIC, linking shared MFEM
# library may fail. In such cases, one may set EXT_LIBS on the command line.
EXT_LIBS = $(MFEM_EXT_LIBS)
$(BLD)libmfem.$(SO_VER): $(OBJECT_FILES)
	$(MFEM_CXX) $(MFEM_LINK_FLAGS) $(BUILD_SOFLAGS) $(OBJECT_FILES) \
	   $(EXT_LIBS) -o $(@)

# Shortcut targets options
serial debug cuda hip cudebug hipdebug:           M_MPI=NO
parallel pdebug pcuda pcudebug phip phipdebug:    M_MPI=YES
serial parallel cuda pcuda hip phip:              M_DBG=NO
debug pdebug cudebug pcudebug hipdebug phipdebug: M_DBG=YES
cuda pcuda cudebug pcudebug:                      M_CUDA=YES
hip phip hipdebug phipdebug:                      M_HIP=YES

serial parallel debug pdebug:
	$(MAKE) -f $(THIS_MK) config MFEM_USE_MPI=$(M_MPI) MFEM_DEBUG=$(M_DBG) \
	   $(MAKEOVERRIDES_SAVE)
	$(MAKE) $(MAKEOVERRIDES_SAVE)

cuda pcuda cudebug pcudebug:
	$(MAKE) -f $(THIS_MK) config MFEM_USE_MPI=$(M_MPI) MFEM_DEBUG=$(M_DBG) \
	   MFEM_USE_CUDA=$(M_CUDA) $(MAKEOVERRIDES_SAVE)
	$(MAKE) $(MAKEOVERRIDES_SAVE)

hip phip hipdebug phipdebug:
	$(MAKE) -f $(THIS_MK) config MFEM_USE_MPI=$(M_MPI) MFEM_DEBUG=$(M_DBG) \
	MFEM_USE_HIP=$(M_HIP) $(MAKEOVERRIDES_SAVE)
	$(MAKE) $(MAKEOVERRIDES_SAVE)

# Build with MPI and all Device backends enabled (requires OCCA and RAJA)
hpc:
	$(MAKE) -f $(THIS_MK) config MFEM_USE_MPI=YES MFEM_USE_CUDA=YES \
	  MFEM_USE_OPENMP=YES MFEM_USE_OCCA=YES MFEM_USE_RAJA=YES \
	  $(MAKEOVERRIDES_SAVE)
	$(MAKE) $(MAKEOVERRIDES_SAVE)

deps:
	rm -f $(BLD)deps.mk
	for i in $(RELSRC_FILES:.cpp=); do \
	   $(DEP_CXX) $(MFEM_BUILD_FLAGS) $(DEP_FLAGS) $(BLD)$${i}.o $(SRC)$${i}.cpp\
	      >> $(BLD)deps.mk; done

check: lib
	@printf "Quick-checking the MFEM library."
	@printf " Use 'make test' for more extensive tests.\n"
	@$(MAKE) -C $(BLD)examples \
	$(if $(findstring YES,$(MFEM_USE_MPI)),ex1p-test-par,ex1-test-seq)

test test-noclean:
	@echo "Testing the MFEM library. This may take a while..."
	@echo "Building all examples, miniapps, and tests..."
	@$(MAKE) $(MAKEOVERRIDES_SAVE) all
	@echo "Running tests in: [ $(ALL_TEST_DIRS) ] ..."
	@ERR=0; for dir in $(ALL_TEST_DIRS); do \
	   echo "Running tests in $${dir} ..."; \
	   if ! $(MAKE) -j1 -C $(BLD)$${dir} $@; then \
	   ERR=1; fi; done; \
	   if [ 0 -ne $${ERR} ]; then echo "Some tests failed."; exit 1; \
	   else echo "All tests passed."; fi

.PHONY: test-miniapps
test-miniapps:
	@echo "Building all miniapps ..."
	@$(MAKE) $(MAKEOVERRIDES_SAVE) miniapps
	@ERR=0; for dir in $(MINIAPP_TEST_DIRS); do \
	   echo "Running tests in $${dir} ..."; \
	   if ! $(MAKE) -j1 -C $(BLD)$${dir} test; then \
	   ERR=1; fi; done; \
	   if [ 0 -ne $${ERR} ]; then echo "Some miniapp tests failed."; \
	   exit 1; else echo "All miniapp tests passed."; fi

unittest: lib
	$(MAKE) -C $(BLD)tests/unit test

.PHONY: test-print
test-print:
	@echo "Printing tests in: [ $(ALL_TEST_DIRS) ] ..."
	@for dir in $(ALL_TEST_DIRS); do \
	   $(MAKE) -j1 -C $(BLD)$${dir} test-print; done

ALL_CLEAN_SUBDIRS = $(addsuffix /clean,config $(EM_DIRS) doc $(TEST_DIRS))
.PHONY: $(ALL_CLEAN_SUBDIRS) miniapps/clean
miniapps/clean: $(addsuffix /clean,$(MINIAPP_DIRS))
$(ALL_CLEAN_SUBDIRS):
	$(MAKE) -C $(BLD)$(@D) $(@F)

clean: $(addsuffix /clean,$(EM_DIRS) $(TEST_DIRS))
	rm -f $(addprefix $(BLD),$(foreach d,$(DIRS),$(d)/*.o))
	rm -f $(addprefix $(BLD),$(foreach d,$(DIRS),$(d)/*~))
	rm -rf $(addprefix $(BLD),*~ libmfem.* deps.mk)

distclean: clean config/clean doc/clean
	rm -rf mfem/

INSTALL_SHARED_LIB = $(MFEM_CXX) $(MFEM_LINK_FLAGS) $(INSTALL_SOFLAGS)\
   $(OBJECT_FILES) $(EXT_LIBS) -o $(PREFIX_LIB)/libmfem.$(SO_VER) && \
   cd $(PREFIX_LIB) && ln -sf libmfem.$(SO_VER) libmfem.$(SO_EXT)

install: $(if $(static),$(BLD)libmfem.a) $(if $(shared),$(BLD)libmfem.$(SO_EXT))
	mkdir -p $(PREFIX_LIB)
# install static and/or shared library
	$(if $(static),$(INSTALL) -m 640 $(BLD)libmfem.a $(PREFIX_LIB))
	$(if $(shared),$(INSTALL_SHARED_LIB))
# install top level includes
	mkdir -p $(PREFIX_INC)/mfem
	$(INSTALL) -m 640 $(SRC)mfem.hpp $(SRC)mfem-performance.hpp \
	   $(PREFIX_INC)/mfem
	for hdr in mfem.hpp mfem-performance.hpp; do \
	   printf '// Auto-generated file.\n#include "mfem/'$$hdr'"\n' \
	      > $(PREFIX_INC)/$$hdr && chmod 640 $(PREFIX_INC)/$$hdr; done
# install config include
	mkdir -p $(PREFIX_INC)/mfem/config
	$(INSTALL) -m 640 $(BLD)config/_config.hpp $(PREFIX_INC)/mfem/config/config.hpp
	$(INSTALL) -m 640 $(SRC)config/tconfig.hpp $(PREFIX_INC)/mfem/config
# install remaining includes in each subdirectory
	for dir in $(DIRS); do \
	   mkdir -p $(PREFIX_INC)/mfem/$$dir && \
	   $(INSTALL) -m 640 $(SRC)$$dir/*.hpp $(PREFIX_INC)/mfem/$$dir; \
	done
# install *.okl files
	for dir in $(OKL_DIRS); do \
	   mkdir -p $(PREFIX_INC)/mfem/$$dir && \
	   $(INSTALL) -m 640 $(SRC)$$dir/*.okl $(PREFIX_INC)/mfem/$$dir; \
	done
# install libCEED q-function headers
	mkdir -p $(PREFIX_INC)/mfem/fem/ceed
	$(INSTALL) -m 640 $(SRC)fem/ceed/*.h $(PREFIX_INC)/mfem/fem/ceed
# install config.mk in $(PREFIX_SHARE)
	mkdir -p $(PREFIX_SHARE)
	$(MAKE) -C $(BLD)config config-mk CONFIG_MK=config-install.mk
	$(INSTALL) -m 640 $(BLD)config/config-install.mk $(PREFIX_SHARE)/config.mk
	rm -f $(BLD)config/config-install.mk
# install test.mk in $(PREFIX_SHARE)
	$(INSTALL) -m 640 $(SRC)config/test.mk $(PREFIX_SHARE)/test.mk

$(CONFIG_MK):
# Skip the error message when '-B' make flag is used (unconditionally
# make all targets), but still check for the $(CONFIG_MK) file
ifeq (,$(and $(findstring B,$(MAKEFLAGS)),$(wildcard $(CONFIG_MK))))
	$(info )
	$(info MFEM is not configured.)
	$(info Run "make config" first, or see "make help".)
	$(info )
	$(error )
endif

config: $(if $(CONFIG_FILE_DEF),build-config,local-config)

.PHONY: local-config
local-config:
	$(MAKE) -C config all
	@printf "\nBuild destination: <source> [$(BUILD_REAL_DIR)]\n\n"

.PHONY: build-config
build-config:
	for d in $(BUILD_SUBDIRS); do mkdir -p $(BLD)$${d}; done
	for dir in "" $(addsuffix /,config $(EM_DIRS) doc $(TEST_DIRS)); do \
	   printf "# Auto-generated file.\n%s\n%s\n" \
	      "MFEM_DIR = $(MFEM_REAL_DIR)" \
	      "include \$$(MFEM_DIR)/$${dir}makefile" \
	      > $(BLD)$${dir}GNUmakefile; done
	$(MAKE) -C $(BLD)config all
	cd "$(BUILD_DIR)" && ln -sf "$(MFEM_REAL_DIR)/data" .
	for hdr in mfem.hpp mfem-performance.hpp; do \
	   printf "// Auto-generated file.\n%s\n%s\n" \
	   "#define MFEM_CONFIG_FILE \"$(BUILD_REAL_DIR)/config/_config.hpp\"" \
	   "#include \"$(MFEM_REAL_DIR)/$${hdr}\"" > $(BLD)$${hdr}; done
	@printf "\nBuild destination: $(BUILD_DIR) [$(BUILD_REAL_DIR)]\n\n"

help:
	$(info $(value MFEM_HELP_MSG))
	@true

status info:
	$(info MFEM_VERSION           = $(MFEM_VERSION) [v$(MFEM_VERSION_STRING)])
	$(info MFEM_GIT_STRING        = $(MFEM_GIT_STRING))
	$(info MFEM_USE_MPI           = $(MFEM_USE_MPI))
	$(info MFEM_USE_METIS         = $(MFEM_USE_METIS))
	$(info MFEM_USE_METIS_5       = $(MFEM_USE_METIS_5))
	$(info MFEM_DEBUG             = $(MFEM_DEBUG))
	$(info MFEM_USE_EXCEPTIONS    = $(MFEM_USE_EXCEPTIONS))
	$(info MFEM_USE_ZLIB          = $(MFEM_USE_ZLIB))
	$(info MFEM_USE_LIBUNWIND     = $(MFEM_USE_LIBUNWIND))
	$(info MFEM_USE_LAPACK        = $(MFEM_USE_LAPACK))
	$(info MFEM_THREAD_SAFE       = $(MFEM_THREAD_SAFE))
	$(info MFEM_USE_OPENMP        = $(MFEM_USE_OPENMP))
	$(info MFEM_USE_LEGACY_OPENMP = $(MFEM_USE_LEGACY_OPENMP))
	$(info MFEM_USE_MEMALLOC      = $(MFEM_USE_MEMALLOC))
	$(info MFEM_TIMER_TYPE        = $(MFEM_TIMER_TYPE))
	$(info MFEM_USE_SUNDIALS      = $(MFEM_USE_SUNDIALS))
	$(info MFEM_USE_MESQUITE      = $(MFEM_USE_MESQUITE))
	$(info MFEM_USE_SUITESPARSE   = $(MFEM_USE_SUITESPARSE))
	$(info MFEM_USE_SUPERLU       = $(MFEM_USE_SUPERLU))
	$(info MFEM_USE_MUMPS         = $(MFEM_USE_MUMPS))
	$(info MFEM_USE_STRUMPACK     = $(MFEM_USE_STRUMPACK))
	$(info MFEM_USE_GINKGO        = $(MFEM_USE_GINKGO))
	$(info MFEM_USE_AMGX          = $(MFEM_USE_AMGX))
	$(info MFEM_USE_GNUTLS        = $(MFEM_USE_GNUTLS))
	$(info MFEM_USE_NETCDF        = $(MFEM_USE_NETCDF))
	$(info MFEM_USE_PETSC         = $(MFEM_USE_PETSC))
	$(info MFEM_USE_SLEPC         = $(MFEM_USE_SLEPC))
	$(info MFEM_USE_MPFR          = $(MFEM_USE_MPFR))
	$(info MFEM_USE_SIDRE         = $(MFEM_USE_SIDRE))
	$(info MFEM_USE_FMS           = $(MFEM_USE_FMS))
	$(info MFEM_USE_CONDUIT       = $(MFEM_USE_CONDUIT))
	$(info MFEM_USE_PUMI          = $(MFEM_USE_PUMI))
	$(info MFEM_USE_HIOP          = $(MFEM_USE_HIOP))
	$(info MFEM_USE_GSLIB         = $(MFEM_USE_GSLIB))
	$(info MFEM_USE_CUDA          = $(MFEM_USE_CUDA))
	$(info MFEM_USE_HIP           = $(MFEM_USE_HIP))
	$(info MFEM_USE_RAJA          = $(MFEM_USE_RAJA))
	$(info MFEM_USE_OCCA          = $(MFEM_USE_OCCA))
	$(info MFEM_USE_CALIPER       = $(MFEM_USE_CALIPER))
	$(info MFEM_USE_CEED          = $(MFEM_USE_CEED))
	$(info MFEM_USE_UMPIRE        = $(MFEM_USE_UMPIRE))
	$(info MFEM_USE_SIMD          = $(MFEM_USE_SIMD))
	$(info MFEM_USE_ADIOS2        = $(MFEM_USE_ADIOS2))
	$(info MFEM_USE_ADEPT         = $(MFEM_USE_ADEPT))
	$(info MFEM_USE_FADBADPP      = $(MFEM_USE_FADBADPP))
	$(info MFEM_USE_CODIPACK      = $(MFEM_USE_CODIPACK))
	$(info MFEM_USE_EIGEN         = $(MFEM_USE_EIGEN))
	$(info MFEM_USE_ADFORWARD     = $(MFEM_USE_ADFORWARD))
	$(info MFEM_USE_MKL_CPARDISO  = $(MFEM_USE_MKL_CPARDISO))
	$(info MFEM_USE_BENCHMARK     = $(MFEM_USE_BENCHMARK))
	$(info MFEM_USE_PARELAG       = $(MFEM_USE_PARELAG))
	$(info MFEM_CXX               = $(value MFEM_CXX))
	$(info MFEM_HOST_CXX          = $(value MFEM_HOST_CXX))
	$(info MFEM_CPPFLAGS          = $(value MFEM_CPPFLAGS))
	$(info MFEM_CXXFLAGS          = $(value MFEM_CXXFLAGS))
	$(info MFEM_TPLFLAGS          = $(value MFEM_TPLFLAGS))
	$(info MFEM_INCFLAGS          = $(value MFEM_INCFLAGS))
	$(info MFEM_FLAGS             = $(value MFEM_FLAGS))
	$(info MFEM_LINK_FLAGS        = $(value MFEM_LINK_FLAGS))
	$(info MFEM_EXT_LIBS          = $(value MFEM_EXT_LIBS))
	$(info MFEM_LIBS              = $(value MFEM_LIBS))
	$(info MFEM_LIB_FILE          = $(value MFEM_LIB_FILE))
	$(info MFEM_BUILD_TAG         = $(value MFEM_BUILD_TAG))
	$(info MFEM_PREFIX            = $(value MFEM_PREFIX))
	$(info MFEM_INC_DIR           = $(value MFEM_INC_DIR))
	$(info MFEM_LIB_DIR           = $(value MFEM_LIB_DIR))
	$(info MFEM_STATIC            = $(MFEM_STATIC))
	$(info MFEM_SHARED            = $(MFEM_SHARED))
	$(info MFEM_BUILD_DIR         = $(MFEM_BUILD_DIR))
	$(info MFEM_MPIEXEC           = $(MFEM_MPIEXEC))
	$(info MFEM_MPIEXEC_NP        = $(MFEM_MPIEXEC_NP))
	$(info MFEM_MPI_NP            = $(MFEM_MPI_NP))
	@true

ASTYLE_BIN = astyle
ASTYLE = $(ASTYLE_BIN) --options=$(SRC)config/mfem.astylerc
ASTYLE_VER = "Artistic Style Version 3.1"
FORMAT_FILES = $(foreach dir,$(DIRS) $(EM_DIRS) config,$(dir)/*.?pp)
FORMAT_FILES += tests/unit/*.cpp
UNIT_TESTS_SUBDIRS = general linalg mesh fem miniapps ceed
FORMAT_FILES += $(foreach dir,$(UNIT_TESTS_SUBDIRS),tests/unit/$(dir)/*.?pp)
FORMAT_LIST = $(filter-out general/tinyxml2.cpp,$(wildcard $(FORMAT_FILES)))

COUT_CERR_FILES = $(foreach dir,$(DIRS),$(dir)/*.[ch]pp)
COUT_CERR_EXCLUDE = '^general/error\.cpp' '^general/globals\.[ch]pp'

DEPRECATION_WARNING := \
"This feature is planned for removal in the next release."\
"Please open an issue at github.com/mfem/mfem/issues if you depend on it."
deprecation-warnings:
	@if [ -t 1 ]; then\
	   red="\033[0;31m"; yellow="\033[0;33m"; end="\033[0m";\
	 fi;\
	if [ $(MFEM_USE_LEGACY_OPENMP) = YES ]; then\
	  printf $$red"[MFEM_USE_LEGACY_OPENMP]"$$end": "$$yellow"%s"$$end"\n"\
	  $(DEPRECATION_WARNING);\
	fi

# $(call mfem_check_command, command-to-execute, success_msg, failed_msg)
mfem_check_command = \
  if [ -t 1 ]; then red="\033[0;31m"; green="\033[0;32m"; end="\033[0m"; fi;\
  if ! $(1); then\
    printf $$green"%s"$$end"\n" "[  OK  ] "$(strip $(2));\
  else\
    printf $$red"%s"$$end"\n"   "[FAILED] "$(strip $(3)); err_code=1;\
  fi

# Verify the C++ code styling in MFEM and check that std::cout and std::cerr are
# not used in the library (use mfem::out and mfem::err instead).
style:
	@echo "Applying C++ code style..."
	@astyle_version="$$($(ASTYLE_BIN) --version)";\
	 if [ "$$astyle_version" != $(ASTYLE_VER) ]; then\
	    printf "%s\n" "Invalid astyle version: '$$astyle_version'"\
	           "Please use: '"$(ASTYLE_VER)"'";\
	    exit 1;\
	 fi
	@err_code=0;\
	$(call mfem_check_command,\
	    $(ASTYLE) $(FORMAT_LIST) | grep Formatted,\
	    "No source files were changed",\
	    "Please make sure the changes are committed");\
	echo "Checking for use of std::cout...";\
	$(call mfem_check_command,\
	   grep cout $(COUT_CERR_FILES) | grep -v $(COUT_CERR_EXCLUDE:%=-e %),\
	   "No use of std::cout found", "Use mfem::out instead of std::cout");\
	echo "Checking for use of std::cerr...";\
	$(call mfem_check_command,\
	   grep cerr $(COUT_CERR_FILES) |\
	      grep -v $(COUT_CERR_EXCLUDE:%=-e %) -e cerrno,\
	   "No use of std::cerr found", "Use mfem::err instead of std::cerr");\
	exit $$err_code

# Generate a TAGS table in $MFEM_DIR from all the tracked files
.PHONY: tags
tags:
ifndef ETAGS_BIN
	$(error Error could not find suitable 'etags', please install one \
	using your package manager)
else ifndef EGREP_BIN
	$(error Error could not find suitable 'egrep', please install one \
	using your package manager)
endif
	$(eval MFEM_TRACKED_SOURCE = $(shell git -C $(MFEM_REAL_DIR) ls-files |\
	$(EGREP_BIN) '(\.[hc](pp)?)$$'))
	@cd $(MFEM_REAL_DIR) && $(ETAGS_BIN) --class-qualify \
	--declarations -o $(MFEM_REAL_DIR)/TAGS $(MFEM_TRACKED_SOURCE)

# Creates symlinks to the hooks in the `.git/hooks` directory. Individual
# hooks can be enabled by manually creating symlinks. Hooks can be customized
# using hard copies (trading off with automated updates).
.PHONY: hooks
hooks:
	@cd $(MFEM_DIR)/.git/hooks && \
	ln -s ../../config/githooks/pre-commit pre-commit; \
	ln -s ../../config/githooks/pre-push pre-push;

# Print the contents of a makefile variable, e.g.: 'make print-MFEM_LIBS'.
print-%:
	$(info [ variable name]: $*)
	$(info [        origin]: $(origin $*))
	$(info [         value]: $(value $*))
	$(info [expanded value]: $($*))
	$(info )
	@true

# Print the contents of all makefile variables.
.PHONY: printall
printall: $(subst :,\:,$(foreach var,$(.VARIABLES),print-$(var)))
	@true<|MERGE_RESOLUTION|>--- conflicted
+++ resolved
@@ -274,11 +274,7 @@
 # List of MFEM dependencies, that require the *_LIB variable to be non-empty
 MFEM_REQ_LIB_DEPS = SUPERLU MUMPS METIS FMS CONDUIT SIDRE LAPACK SUNDIALS MESQUITE\
  SUITESPARSE STRUMPACK GINKGO GNUTLS NETCDF PETSC SLEPC MPFR PUMI HIOP GSLIB\
-<<<<<<< HEAD
- OCCA CEED RAJA UMPIRE MKL_CPARDISO AMGX CALIPER ADEPT FADBADPP CODIPACK EIGEN
-=======
- OCCA CEED RAJA UMPIRE MKL_CPARDISO AMGX CALIPER PARELAG BENCHMARK
->>>>>>> 0843a87d
+ OCCA CEED RAJA UMPIRE MKL_CPARDISO AMGX CALIPER PARELAG ADEPT FADBADPP CODIPACK EIGEN  BENCHMARK
 
 PETSC_ERROR_MSG = $(if $(PETSC_FOUND),,. PETSC config not found: $(PETSC_VARS))
 SLEPC_ERROR_MSG = $(if $(SLEPC_FOUND),,. SLEPC config not found: $(SLEPC_VARS))
@@ -340,21 +336,13 @@
  MFEM_USE_LEGACY_OPENMP MFEM_USE_MEMALLOC MFEM_TIMER_TYPE MFEM_USE_SUNDIALS\
  MFEM_USE_MESQUITE MFEM_USE_SUITESPARSE MFEM_USE_GINKGO MFEM_USE_SUPERLU\
  MFEM_USE_STRUMPACK MFEM_USE_GNUTLS MFEM_USE_NETCDF MFEM_USE_PETSC\
-<<<<<<< HEAD
  MFEM_USE_SLEPC MFEM_USE_MPFR MFEM_USE_SIDRE MFEM_USE_CONDUIT MFEM_USE_PUMI\
  MFEM_USE_HIOP MFEM_USE_GSLIB MFEM_USE_CUDA MFEM_USE_HIP MFEM_USE_OCCA\
  MFEM_USE_CEED MFEM_USE_RAJA MFEM_USE_UMPIRE MFEM_USE_SIMD MFEM_USE_ADIOS2\
  MFEM_USE_MKL_CPARDISO MFEM_USE_AMGX MFEM_USE_MUMPS MFEM_USE_CALIPER\
+ MFEM_USE_BENCHMARK MFEM_USE_PARELAG\
  MFEM_USE_ADEPT MFEM_USE_FADBADPP MFEM_USE_ADFORWARD MFEM_USE_CODIPACK\
  MFEM_SOURCE_DIR MFEM_INSTALL_DIR MFEM_USE_EIGEN
-=======
- MFEM_USE_SLEPC MFEM_USE_MPFR MFEM_USE_SIDRE MFEM_USE_FMS MFEM_USE_CONDUIT\
- MFEM_USE_PUMI MFEM_USE_HIOP MFEM_USE_GSLIB MFEM_USE_CUDA MFEM_USE_HIP\
- MFEM_USE_OCCA MFEM_USE_CEED MFEM_USE_RAJA MFEM_USE_UMPIRE MFEM_USE_SIMD\
- MFEM_USE_ADIOS2 MFEM_USE_MKL_CPARDISO MFEM_USE_AMGX MFEM_USE_MUMPS\
- MFEM_USE_CALIPER MFEM_USE_BENCHMARK MFEM_USE_PARELAG\
- MFEM_SOURCE_DIR MFEM_INSTALL_DIR
->>>>>>> 0843a87d
 
 # List of makefile variables that will be written to config.mk:
 MFEM_CONFIG_VARS = MFEM_CXX MFEM_HOST_CXX MFEM_CPPFLAGS MFEM_CXXFLAGS\
