--- conflicted
+++ resolved
@@ -260,13 +260,9 @@
 
 # List of MFEM dependencies, that require the *_LIB variable to be non-empty
 MFEM_REQ_LIB_DEPS = SUPERLU METIS CONDUIT SIDRE LAPACK SUNDIALS MESQUITE\
-<<<<<<< HEAD
- SUITESPARSE STRUMPACK GINKGO GNUTLS NETCDF PETSC MPFR PUMI HIOP GSLIB\
+ SUITESPARSE STRUMPACK GINKGO GNUTLS NETCDF PETSC SLEPC MPFR PUMI HIOP GSLIB\
  ADEPT FADBADPP OCCA CEED RAJA UMPIRE
-=======
- SUITESPARSE STRUMPACK GINKGO GNUTLS NETCDF PETSC SLEPC MPFR PUMI HIOP GSLIB\
- OCCA CEED RAJA UMPIRE
->>>>>>> 5457d033
+
 PETSC_ERROR_MSG = $(if $(PETSC_FOUND),,. PETSC config not found: $(PETSC_VARS))
 SLEPC_ERROR_MSG = $(if $(SLEPC_FOUND),,. SLEPC config not found: $(SLEPC_VARS))
 
